package tornadofx

import javafx.application.Platform
import javafx.beans.binding.BooleanExpression
import javafx.beans.property.*
import javafx.beans.value.ObservableValue
import javafx.beans.value.WritableValue
import javafx.collections.FXCollections
import javafx.concurrent.Task
import javafx.event.EventDispatchChain
import javafx.event.EventTarget
import javafx.fxml.FXMLLoader
import javafx.scene.Node
import javafx.scene.Parent
import javafx.scene.Scene
import javafx.scene.control.*
import javafx.scene.input.Clipboard
import javafx.scene.input.KeyCode
import javafx.scene.input.KeyCombination
import javafx.scene.input.KeyEvent
import javafx.scene.layout.BorderPane
import javafx.scene.layout.Pane
import javafx.scene.layout.Region
import javafx.scene.paint.Color
import javafx.scene.paint.Paint
import javafx.stage.Modality
import javafx.stage.Stage
import javafx.stage.StageStyle
import javafx.stage.Window
import javafx.util.Callback
import java.io.InputStream
import java.net.URL
import java.nio.file.Files
import java.nio.file.Paths
import java.util.*
import java.util.logging.Logger
import java.util.prefs.Preferences
import kotlin.properties.ReadOnlyProperty
import kotlin.reflect.*

interface Injectable

abstract class Component {
    open val scope: Scope = FX.inheritScopeHolder.get()
    val workspace: Workspace get() = scope.workspace
    val params: Map<String, Any?> = FX.inheritParamHolder.get() ?: mapOf()
    val subscribedEvents = HashMap<KClass<out FXEvent>, ArrayList<(FXEvent) -> Unit>>()

    val config: Properties
        get() = _config.value

    val clipboard: Clipboard by lazy { Clipboard.getSystemClipboard() }

    fun Properties.set(pair: Pair<String, Any?>) = set(pair.first, pair.second?.toString())
    fun Properties.string(key: String, defaultValue: String? = null) = config.getProperty(key, defaultValue)
    fun Properties.boolean(key: String) = config.getProperty(key)?.toBoolean() ?: false
    fun Properties.double(key: String) = config.getProperty(key)?.toDouble()
    fun Properties.save() = Files.newOutputStream(configPath.value).use { output -> store(output, "") }

    inline fun <reified T : Component> find(params: Map<*, Any?>? = null): T = find(T::class, scope, params)
    fun <T : Component> find(type: KClass<T>, params: Map<*, Any?>? = null) = find(type, scope, params)

    private val _config = lazy {
        Properties().apply {
            if (Files.exists(configPath.value))
                Files.newInputStream(configPath.value).use { load(it) }
        }
    }

    /**
     * Store and retrieve preferences.
     *
     * Preferences are stored automatically in a OS specific way.
     * <ul>
     *     <li>Windows stores it in the registry at HKEY_CURRENT_USER/Software/JavaSoft/....</li>
     *     <li>Mac OS stores it at ~/Library/Preferences/com.apple.java.util.prefs.plist</li>
     *     <li>Linux stores it at ~/.java</li>
     * </ul>
     */
    fun preferences(nodename: String? = null, op: Preferences.() -> Unit) {
        val node = if (nodename != null) Preferences.userRoot().node(nodename) else Preferences.userNodeForPackage(FX.getApplication(scope)!!.javaClass)
        op(node)
    }

    val properties by lazy { FXCollections.observableHashMap<Any, Any>() }
    val log by lazy { Logger.getLogger(this@Component.javaClass.name) }

    private val configPath = lazy {
        val conf = Paths.get("conf")
        if (!Files.exists(conf))
            Files.createDirectories(conf)
        conf.resolve(javaClass.name + ".properties")
    }

    private val _messages: SimpleObjectProperty<ResourceBundle> = object : SimpleObjectProperty<ResourceBundle>() {
        override fun get(): ResourceBundle? {
            if (super.get() == null) {
                try {
                    val bundle = ResourceBundle.getBundle(this@Component.javaClass.name, FX.locale, FXResourceBundleControl.INSTANCE)
                    if (bundle is FXPropertyResourceBundle)
                        bundle.inheritFromGlobal()
                    set(bundle)
                } catch (ex: Exception) {
                    FX.log.fine({ "No Messages found for ${javaClass.name} in locale ${FX.locale}, using global bundle" })
                    set(FX.messages)
                }
            }
            return super.get()
        }
    }

    var messages: ResourceBundle
        get() = _messages.get()
        set(value) = _messages.set(value)

    val resources: ResourceLookup by lazy {
        ResourceLookup(this)
    }

    inline fun <reified T> inject(overrideScope: Scope = scope, params: Map<String, Any?>? = null): ReadOnlyProperty<Component, T> where T : Component, T : Injectable = object : ReadOnlyProperty<Component, T> {
        override fun getValue(thisRef: Component, property: KProperty<*>) = find(T::class, overrideScope, params)
    }

    inline fun <reified T> param(defaultValue: T? = null): ReadOnlyProperty<Component, T> = object : ReadOnlyProperty<Component, T> {
        override fun getValue(thisRef: Component, property: KProperty<*>): T {
            val param = thisRef.params[property.name] as? T
            if (param == null) {
                if (defaultValue == null) {
                    throw IllegalStateException("param for name [$property.name] has not been set")
                }
                return defaultValue
            } else {
                return param
            }
        }
    }

    inline fun <reified T> nullableParam(defaultValue: T? = null): ReadOnlyProperty<Component, T?> = object : ReadOnlyProperty<Component, T?> {
        override fun getValue(thisRef: Component, property: KProperty<*>): T? {
            return thisRef.params[property.name] as? T ?: defaultValue
        }
    }

    inline fun <reified T : Fragment> fragment(overrideScope: Scope = scope, params: Map<String, Any?>): ReadOnlyProperty<Component, T> = object : ReadOnlyProperty<Component, T> {
        var fragment: T? = null

        override fun getValue(thisRef: Component, property: KProperty<*>): T {
            if (fragment == null) fragment = find(T::class, overrideScope, params)
            return fragment!!
        }
    }

    inline fun <reified T : Any> di( name: String? = null ): ReadOnlyProperty<Component, T> = object : ReadOnlyProperty<Component, T> {
        var injected: T? = null
        override fun getValue(thisRef: Component, property: KProperty<*>): T {
            if( FX.dicontainer == null ){
                throw AssertionError("Injector is not configured, so bean of type ${T::class} cannot be resolved")
            } else {
                if (injected == null) injected = FX.dicontainer?.let {
                    if (name != null) {
                        it.getInstance(T::class, name)
                    } else {
                        it.getInstance(T::class)
                    }
                }
            }
            return injected!!
        }
    }

    val primaryStage: Stage get() = FX.getPrimaryStage(scope)!!

    @Deprecated("Clashes with Region.background, so runAsync is a better name", ReplaceWith("runAsync"), DeprecationLevel.WARNING)
    fun <T> background(func: FXTask<*>.() -> T) = task(func = func)

    /**
     * Perform the given operation on an Injectable of the specified type asynchronousyly.
     *
     * MyController::class.runAsync { functionOnMyController() } ui { processResultOnUiThread(it) }
     */
    inline fun <reified T, R> KClass<T>.runAsync(noinline op: T.() -> R) where T : Component, T : Injectable = task { op(find(T::class, scope)) }

    /**
     * Perform the given operation on an Injectable class function member asynchronousyly.
     *
     * CustomerController::listContacts.runAsync(customerId) { processResultOnUiThread(it) }
     */
    inline fun <reified InjectableType, reified ReturnType> KFunction1<InjectableType, ReturnType>.runAsync(noinline doOnUi: ((ReturnType) -> Unit)? = null): Task<ReturnType>
            where InjectableType : Component, InjectableType : Injectable {
        val t = task { invoke(find(InjectableType::class, scope)) }
        if (doOnUi != null) t.ui(doOnUi)
        return t
    }

    /**
     * Perform the given operation on an Injectable class function member asynchronousyly.
     *
     * CustomerController::listCustomers.runAsync { processResultOnUiThread(it) }
     */
    inline fun <reified InjectableType, reified P1, reified ReturnType> KFunction2<InjectableType, P1, ReturnType>.runAsync(p1: P1, noinline doOnUi: ((ReturnType) -> Unit)? = null)
            where InjectableType : Component, InjectableType : Injectable
            = task { invoke(find(InjectableType::class, scope), p1) }.apply { if (doOnUi != null) ui(doOnUi) }

    inline fun <reified InjectableType, reified P1, reified P2, reified ReturnType> KFunction3<InjectableType, P1, P2, ReturnType>.runAsync(p1: P1, p2: P2, noinline doOnUi: ((ReturnType) -> Unit)? = null)
            where InjectableType : Component, InjectableType : Injectable
            = task { invoke(find(InjectableType::class, scope), p1, p2) }.apply { if (doOnUi != null) ui(doOnUi) }

    inline fun <reified InjectableType, reified P1, reified P2, reified P3, reified ReturnType> KFunction4<InjectableType, P1, P2, P3, ReturnType>.runAsync(p1: P1, p2: P2, p3: P3, noinline doOnUi: ((ReturnType) -> Unit)? = null)
            where InjectableType : Component, InjectableType : Injectable
            = task { invoke(find(InjectableType::class, scope), p1, p2, p3) }.apply { if (doOnUi != null) ui(doOnUi) }

    inline fun <reified InjectableType, reified P1, reified P2, reified P3, reified P4, reified ReturnType> KFunction5<InjectableType, P1, P2, P3, P4, ReturnType>.runAsync(p1: P1, p2: P2, p3: P3, p4: P4, noinline doOnUi: ((ReturnType) -> Unit)? = null)
            where InjectableType : Component, InjectableType : Injectable
            = task { invoke(find(InjectableType::class, scope), p1, p2, p3, p4) }.apply { if (doOnUi != null) ui(doOnUi) }

    /**
     * Find the given property inside the given Injectable. Useful for assigning a property from a View or Controller
     * in any Component. Example:
     *
     * val person = find(UserController::currentPerson)
     */
    inline fun <reified InjectableType, T> get(prop: KProperty1<InjectableType, T>): T
            where InjectableType : Component, InjectableType : Injectable {
        val injectable = find(InjectableType::class, scope)
        return prop.get(injectable)
    }

    inline fun <reified InjectableType, T> set(prop: KMutableProperty1<InjectableType, T>, value: T)
            where InjectableType : Component, InjectableType : Injectable {
        val injectable = find(InjectableType::class, scope)
        return prop.set(injectable, value)
    }

    fun <T> runAsync(status: TaskStatus? = find<TaskStatus>(scope), func: FXTask<*>.() -> T) = task(status, func)

    /**
     * Replace this node with a progress node while a long running task
     * is running and swap it back when complete.
     *
     * The default progress node is a ProgressIndicator that fills the same
     * client area as the parent. You can swap the progress node for any Node you like.
     */
    fun <T : Any> Node.runAsyncWithProgress(progress: Node = ProgressIndicator(), op: () -> T): Task<T> {
        if (progress is Region)
            progress.setPrefSize(boundsInParent.width, boundsInParent.height)
        val children = parent.getChildList() ?: throw IllegalArgumentException("This node has no child list, and cannot contain the progress node")
        val index = children.indexOf(this)
        children.add(index, progress)
        removeFromParent()
        return task {
            val result = op()
            Platform.runLater {
                children.add(index, this@runAsyncWithProgress)
                progress.removeFromParent()
            }
            result
        }
    }

    infix fun <T> Task<T>.ui(func: (T) -> Unit) = success(func)

    @Suppress("UNCHECKED_CAST")
    inline fun <reified T : FXEvent> subscribe(noinline action: (T) -> Unit) {
        subscribedEvents.computeIfAbsent(T::class, { ArrayList() }).add(action as (FXEvent) -> Unit)
        val fireNow = if (this is UIComponent) isDocked else true
        if (fireNow) FX.eventbus.subscribe(T::class, scope, action)
    }

    @Suppress("UNCHECKED_CAST")
    inline fun <reified T : FXEvent> unsubscribe(noinline action: (T) -> Unit) {
        subscribedEvents[T::class]?.remove(action)
        FX.eventbus.unsubscribe(T::class, action)
    }

    fun <T : FXEvent> fire(event: T) {
        FX.eventbus.fire(event)
    }

}

abstract class Controller : Component(), Injectable

const val UI_COMPONENT_PROPERTY = "tornadofx.uicomponent"

abstract class UIComponent(viewTitle: String? = "") : Component(), EventTarget {
    override fun buildEventDispatchChain(tail: EventDispatchChain?): EventDispatchChain {
        throw UnsupportedOperationException("not implemented")
    }

    val isDockedProperty: ReadOnlyBooleanProperty = SimpleBooleanProperty()
    val isDocked by isDockedProperty

    var fxmlLoader: FXMLLoader? = null
    var modalStage: Stage? = null
    internal var reloadInit = false
    internal var muteDocking = false
    abstract val root: Parent
    private var isInitialized = false

    open val refreshable: BooleanExpression get() = properties.getOrPut("tornadofx.refreshable") { SimpleBooleanProperty(true) } as BooleanExpression
    open val savable: BooleanExpression get() = properties.getOrPut("tornadofx.savable") { SimpleBooleanProperty(true) } as BooleanExpression

    fun savableWhen(savable: () -> BooleanExpression) {
        properties["tornadofx.savable"] = savable()
    }

    fun refreshableWhen(refreshable: () -> BooleanExpression) {
        properties["tornadofx.refreshable"] = refreshable()
    }

    var onDockListeners: MutableList<(UIComponent) -> Unit>? = null
    var onUndockListeners: MutableList<(UIComponent) -> Unit>? = null
    val accelerators = HashMap<KeyCombination, () -> Unit>()

    fun disableSave() {
        properties["tornadofx.savable"] = SimpleBooleanProperty(false)
    }

    fun disableRefresh() {
        properties["tornadofx.refreshable"] = SimpleBooleanProperty(false)
    }

    fun init() {
        if (isInitialized) return
        root.properties[UI_COMPONENT_PROPERTY] = this
        root.parentProperty().addListener({ observable, oldParent, newParent ->
            if (modalStage != null) return@addListener
            if (newParent == null && oldParent != null) callOnUndock()
            if (newParent != null && newParent != oldParent) callOnDock()
        })
        root.sceneProperty().addListener({ observable, oldParent, newParent ->
            if (modalStage != null || root.parent != null) return@addListener
            if (newParent == null && oldParent != null) callOnUndock()
            if (newParent != null && newParent != oldParent) callOnDock()
        })
        isInitialized = true
    }

    open fun onUndock() {
    }

    open fun onDock() {
    }

    open fun onRefresh() {

    }

    open fun onSave() {

    }

    open fun onGoto(source: UIComponent) {
        source.replaceWith(this)
    }

    fun goto(target: UIComponent) {
        target.onGoto(this)
    }

    inline fun <reified T : UIComponent> goto(params: Map<String, Any?>) = find<T>(params).onGoto(this)

    internal fun callOnDock() {
        if (!isInitialized) init()
        if (muteDocking) return
        if (!isDocked) attachLocalEventBusListeners()
        (isDockedProperty as SimpleBooleanProperty).value = true
        onDock()
        onDockListeners?.forEach { it.invoke(this) }
    }

    private fun attachLocalEventBusListeners() {
        subscribedEvents.forEach { event, actions ->
            actions.forEach {
                FX.eventbus.subscribe(event, scope, it)
            }
        }
    }

    private fun detachLocalEventBusListeners() {
        subscribedEvents.forEach { event, actions ->
            actions.forEach {
                FX.eventbus.unsubscribe(event, it)
            }
        }
    }

    internal fun callOnUndock() {
        if (muteDocking) return
        detachLocalEventBusListeners()
        (isDockedProperty as SimpleBooleanProperty).value = false
        onUndock()
        onUndockListeners?.forEach { it.invoke(this) }
    }


    fun Button.accelerator(combo: String) = accelerator(KeyCombination.valueOf(combo))

    /**
     * Add the key combination as an accelerator for this Button. The accelerator
     * will be applied and reapplied when the UIComponent is docked and undocked.
     */
    fun Button.accelerator(combo: KeyCombination) {
        var oldCombo: Runnable? = null
        var currentScene: Scene? = null
        whenDocked {
            scene?.accelerators?.apply {
                currentScene = scene
                oldCombo = get(combo)
                put(combo, Runnable { fire() })
            }
        }
        whenUndocked {
            currentScene?.accelerators?.apply {
                if (oldCombo != null) put(combo, oldCombo)
                else remove(combo)
            }
        }
    }


    fun <C : UIComponent> BorderPane.top(nodeType: KClass<C>) = setRegion(scope, BorderPane::topProperty, nodeType)

    fun <C : UIComponent> BorderPane.right(nodeType: KClass<C>) = setRegion(scope, BorderPane::rightProperty, nodeType)
    fun <C : UIComponent> BorderPane.bottom(nodeType: KClass<C>) = setRegion(scope, BorderPane::bottomProperty, nodeType)
    fun <C : UIComponent> BorderPane.left(nodeType: KClass<C>) = setRegion(scope, BorderPane::leftProperty, nodeType)
    fun <C : UIComponent> BorderPane.center(nodeType: KClass<C>) = setRegion(scope, BorderPane::centerProperty, nodeType)

    @Suppress("UNCHECKED_CAST")
    fun <T> ListView<T>.cellFormat(formatter: (ListCell<T>.(T) -> Unit)) {
        properties["tornadofx.cellFormat"] = formatter
        if (properties["tornadofx.cellFormatCapable"] != true)
            cellFactory = Callback { SmartListCell(scope, this@cellFormat) }
    }

    fun <T, F : ListCellFragment<T>> ListView<T>.cellFragment(fragment: KClass<F>) {
        properties["tornadofx.cellFragment"] = fragment
        if (properties["tornadofx.cellFormatCapable"] != true)
            cellFactory = Callback { listView -> SmartListCell(scope, listView) }
    }

    fun <T> ListView<T>.onEdit(eventListener: ListCell<T>.(EditEventType, T?) -> Unit) {
        isEditable = true
        properties["tornadofx.editSupport"] = eventListener
        // Install a edit capable cellFactory it none is present. The default cellFormat factory will do.
        if (properties["tornadofx.editCapable"] != true) cellFormat { }
    }

    fun EventTarget.slideshow(scope: Scope = this@UIComponent.scope, op: Slideshow.() -> Unit) = opcr(this, Slideshow(scope), op)

    /**
     * Calculate a unique Node per item and set this Node as the graphic of the ListCell.
     *
     * To support this feature, a custom cellFactory is automatically installed, unless an already
     * compatible cellFactory is found. The cellFactories installed via #cellFormat already knows
     * how to retrieve cached values.
     */
    fun <T> ListView<T>.cellCache(cachedGraphicProvider: (T) -> Node) {
        properties["tornadofx.cellCache"] = ListCellCache(cachedGraphicProvider)
        // Install a cache capable cellFactory it none is present. The default cellFormat factory will do.
        if (properties["tornadofx.cellCacheCapable"] != true) {
            cellFormat { }
        }
    }

    fun <T> ComboBox<T>.cellFormat(formatButtonCell: Boolean = true, formatter: ListCell<T>.(T) -> Unit) {
        cellFactory = Callback {
            it?.properties?.put("tornadofx.cellFormat", formatter)
            SmartListCell(scope, it)
        }
        if (formatButtonCell) {
            buttonCell = cellFactory.call(null)
        }
    }

    @JvmName("addView")
    inline fun <reified T : View> EventTarget.add(type: KClass<T>, params: Map<*, Any?>? = null): Unit = plusAssign(find(type, scope, params).root)

    @JvmName("addFragmentByClass")
    inline fun <reified T : Fragment> EventTarget.add(type: KClass<T>, params: Map<*, Any?>? = null, noinline op: (T.() -> Unit)? = null): Unit {
        val fragment: T = find(type, scope, params)
        plusAssign(fragment.root)
        op?.invoke(fragment)
    }

    fun EventTarget.add(uiComponent: UIComponent) = plusAssign(uiComponent.root)

    @JvmName("plusView")
    operator fun <T : View> EventTarget.plusAssign(type: KClass<T>): Unit = plusAssign(find(type, scope).root)

    @JvmName("plusFragment")
    operator fun <T : Fragment> EventTarget.plusAssign(type: KClass<T>) = plusAssign(find(type, scope).root)

<<<<<<< HEAD
    protected fun openInternalWindow(view: KClass<out UIComponent>, scope: Scope = this@UIComponent.scope, icon: Node? = null, modal: Boolean = true, owner: Node = root, escapeClosesWindow: Boolean = true, closeButton: Boolean = true, overlayPaint: Paint =c("#000", 0.4), vararg params: Pair<String, Any>) =
            InternalWindow(icon, modal, escapeClosesWindow, closeButton, overlayPaint).open(find(view, scope, *params), owner)
=======
    protected fun openInternalWindow(view: KClass<out UIComponent>, scope: Scope = this@UIComponent.scope, icon: Node? = null, modal: Boolean = true, owner: Node = root, escapeClosesWindow: Boolean = true, closeButton: Boolean = true, params: Map<*, Any?>? = null) =
            InternalWindow(icon, modal, escapeClosesWindow, closeButton).open(find(view, scope, params), owner)
>>>>>>> d3a36868

    protected fun openInternalWindow(view: UIComponent, icon: Node? = null, modal: Boolean = true, owner: Node = root, escapeClosesWindow: Boolean = true, closeButton: Boolean = true, overlayPaint: Paint=c("#000", 0.4)) =
            InternalWindow(icon, modal, escapeClosesWindow, closeButton, overlayPaint).open(view, owner)

    protected fun openInternalBuilderWindow(title: String, scope: Scope = this@UIComponent.scope, icon: Node? = null, modal: Boolean = true, owner: Node = root, escapeClosesWindow: Boolean = true, closeButton: Boolean = true, rootBuilder: UIComponent.() -> Parent) =
            InternalWindow(icon, modal, escapeClosesWindow, closeButton).open(BuilderFragment(scope, title, rootBuilder), owner)

    fun openWindow(stageStyle: StageStyle = StageStyle.DECORATED, modality: Modality = Modality.NONE, escapeClosesWindow: Boolean = true, owner: Window? = null, block: Boolean = false)
            = openModal(stageStyle, modality, escapeClosesWindow, owner, block)

    fun openModal(stageStyle: StageStyle = StageStyle.DECORATED, modality: Modality = Modality.APPLICATION_MODAL, escapeClosesWindow: Boolean = true, owner: Window? = null, block: Boolean = false) {
        if (modalStage == null) {
            if (root !is Parent) {
                throw IllegalArgumentException("Only Parent Fragments can be opened in a Modal")
            } else {
                modalStage = Stage(stageStyle)
                // modalStage needs to be set before this code to make closeModal() work in blocking mode
                with(modalStage!!) {
                    titleProperty().bind(titleProperty)
                    initModality(modality)
                    if (owner != null) initOwner(owner)

                    if (root.scene != null) {
                        scene = root.scene
                        this@UIComponent.properties["tornadofx.scene"] = root.scene
                    } else {
                        Scene(root).apply {
                            if (escapeClosesWindow) {
                                addEventFilter(KeyEvent.KEY_PRESSED) {
                                    if (it.code == KeyCode.ESCAPE)
                                        closeModal()
                                }
                            }

                            FX.applyStylesheetsTo(this)
                            val primaryStage = FX.getPrimaryStage(scope)
                            if (primaryStage != null) icons += primaryStage.icons
                            scene = this
                            this@UIComponent.properties["tornadofx.scene"] = this
                        }
                    }

                    hookGlobalShortcuts()

                    showingProperty().onChange {
                        if (it) {
                            callOnDock()
                            if (owner != null) {
                                x = owner.x + (owner.width / 2) - (scene.width / 2)
                                y = owner.y + (owner.height / 2) - (scene.height / 2)
                            }
                            if (FX.reloadStylesheetsOnFocus || FX.reloadViewsOnFocus) {
                                configureReloading()
                            }
                        } else {
                            modalStage = null
                            callOnUndock()
                        }
                    }

                    if (block) showAndWait() else show()
                }
            }
        } else {
            if (!modalStage!!.isShowing)
                modalStage!!.show()
        }
    }

    private fun Stage.configureReloading() {
        if (FX.reloadStylesheetsOnFocus) reloadStylesheetsOnFocus()
        if (FX.reloadViewsOnFocus) reloadViewsOnFocus()
    }

    fun closeModal() {
        modalStage?.apply {
            close()
            modalStage = null
        }
        root.findParentOfType(InternalWindow::class)?.close()
    }

    val titleProperty: StringProperty = SimpleStringProperty(viewTitle)
    var title: String
        get() = titleProperty.get() ?: ""
        set(value) = titleProperty.set(value)

    open val headingProperty: ObservableValue<String> get() = (properties["tornadofx.heading"] ?: titleProperty) as StringProperty

    @Suppress("UNCHECKED_CAST")
    var heading: String
        get() = headingProperty.value ?: ""
        set(value) {
            if (headingProperty == titleProperty)
                properties["tornadofx.heading"] = SimpleStringProperty()
            if (headingProperty is WritableValue<*>)
                (headingProperty as WritableValue<String>).value = value
        }

    /**
     * Load an FXML file from the specified location, or from a file with the same package and name as this UIComponent
     * if not specified. If the FXML file specifies a controller (handy for content completion in FXML editors)
     * set the `hasControllerAttribute` parameter to true. This ensures that the `fx:controller` attribute is ignored
     * by the loader so that this UIComponent can still be the controller for the FXML file.
     *
     * Important: If you specify `hasControllerAttribute = true` when infact no `fx:controller` attribute is present,
     * no controller will be set at all. Make sure to only specify this parameter if you actually have the `fx:controller`
     * attribute in your FXML.
     */
    fun <T : Node> fxml(location: String? = null, hasControllerAttribute: Boolean = false): ReadOnlyProperty<UIComponent, T> = object : ReadOnlyProperty<UIComponent, T> {
        val value: T

        init {
            val componentType = this@UIComponent.javaClass
            val targetLocation = location ?: componentType.simpleName + ".fxml"
            val fxml = componentType.getResource(targetLocation) ?:
                    throw IllegalArgumentException("FXML not found for $componentType")

            fxmlLoader = FXMLLoader(fxml).apply {
                resources = this@UIComponent.messages
                if (hasControllerAttribute) {
                    setControllerFactory { this@UIComponent }
                } else {
                    setController(this@UIComponent)
                }
            }

            value = fxmlLoader!!.load()
        }

        override fun getValue(thisRef: UIComponent, property: KProperty<*>) = value
    }

    inline fun <reified T : Any> fxid(propName: String? = null) = object : ReadOnlyProperty<UIComponent, T> {
        override fun getValue(thisRef: UIComponent, property: KProperty<*>): T {
            val key = propName ?: property.name
            val value = thisRef.fxmlLoader!!.namespace[key]
            if (value is T) return value
            if (value == null)
                log.warning("Property $key of $thisRef was not resolved because there is no matching fx:id in ${thisRef.fxmlLoader!!.location}")
            else
                log.warning("Property $key of $thisRef did not resolve to the correct type. Check declaration in ${thisRef.fxmlLoader!!.location}")

            throw IllegalArgumentException("Property $key does not match fx:id declaration")
        }
    }

    /**
<<<<<<< HEAD
     * Create an builder fragment and optionally open it if the openModality is specified. A fragment can also be assigned
=======
     * Create an fragment by supplying an inline builder expression and optionally open it if the openModality is specified. A fragment can also be assigned
>>>>>>> d3a36868
     * to an existing node hierarchy using `add()` or `this += inlineFragment {}`, or you can specify the behavior inside it using `Platform.runLater {}` before
     * you return the root node for the builder fragment.
     */
    fun builderFragment(title: String = "", scope: Scope = this@UIComponent.scope, rootBuilder: UIComponent.() -> Parent) = BuilderFragment(scope, title, rootBuilder)

<<<<<<< HEAD
    fun builderWindow(title: String = "", modality: Modality = Modality.APPLICATION_MODAL, stageStyle: StageStyle = StageStyle.DECORATED, scope: Scope = this@UIComponent.scope, rootBuilder: UIComponent.() -> Parent) = builderFragment(title, scope, rootBuilder).apply {
        openWindow(modality = modality, stageStyle = stageStyle)
=======
    fun builderWindow(title: String = "", modality: Modality = Modality.APPLICATION_MODAL, stageStyle: StageStyle = StageStyle.DECORATED, scope: Scope = this@UIComponent.scope, owner: Window? = null, rootBuilder: UIComponent.() -> Parent) = builderFragment(title, scope, rootBuilder).apply {
        openWindow(modality = modality, stageStyle = stageStyle, owner = owner)
>>>>>>> d3a36868
    }

    protected fun builderInternalWindow(title: String, scope: Scope = this@UIComponent.scope, icon: Node? = null, modal: Boolean = true, owner: Node = root, escapeClosesWindow: Boolean = true, closeButton: Boolean = true, overlayPaint: Paint=c("#000", 0.4), rootBuilder: UIComponent.() -> Parent) =
            InternalWindow(icon, modal, escapeClosesWindow, closeButton, overlayPaint).open(BuilderFragment(scope, title, rootBuilder), owner)

    fun <T : UIComponent> replaceWith(component: KClass<T>, transition: ViewTransition? = null): Boolean {
        return replaceWith(find(component, scope), transition)
    }

    /**
     * Replace this component with another, optionally using a transition animation.
     *
     * @param replacement The component that will replace this one
     * @param transition The [ViewTransition] used to animate the transition
     * @return Whether or not the transition will run
     */
    fun replaceWith(replacement: UIComponent, transition: ViewTransition? = null): Boolean {
        return root.replaceWith(replacement.root, transition) {
            if (root == root.scene?.root) (root.scene.window as? Stage)?.titleProperty()?.cleanBind(replacement.titleProperty)
        }
    }

    private fun undockFromParent(replacement: UIComponent) {
        if (replacement.root.parent is Pane) (replacement.root.parent as Pane).children.remove(replacement.root)
    }

}

@Suppress("UNCHECKED_CAST")
fun <U : UIComponent> U.whenDocked(listener: (U) -> Unit) {
    if (onDockListeners == null) onDockListeners = mutableListOf()
    onDockListeners!!.add(listener as (UIComponent) -> Unit)
}

@Suppress("UNCHECKED_CAST")
fun <U : UIComponent> U.whenUndocked(listener: (U) -> Unit) {
    if (onUndockListeners == null) onUndockListeners = mutableListOf()
    onUndockListeners!!.add(listener as (UIComponent) -> Unit)
}

abstract class Fragment(title: String? = null) : UIComponent(title)

abstract class View(title: String? = null) : UIComponent(title), Injectable

class ResourceLookup(val component: Component) {
    operator fun get(resource: String): String? = component.javaClass.getResource(resource)?.toExternalForm()
    fun url(resource: String): URL? = component.javaClass.getResource(resource)
    fun stream(resource: String): InputStream? = component.javaClass.getResourceAsStream(resource)
}

class BuilderFragment(overrideScope: Scope, title: String, rootBuilder: Fragment.() -> Parent) : Fragment(title) {
    override val scope = overrideScope
    override val root = rootBuilder(this)
}<|MERGE_RESOLUTION|>--- conflicted
+++ resolved
@@ -491,13 +491,8 @@
     @JvmName("plusFragment")
     operator fun <T : Fragment> EventTarget.plusAssign(type: KClass<T>) = plusAssign(find(type, scope).root)
 
-<<<<<<< HEAD
-    protected fun openInternalWindow(view: KClass<out UIComponent>, scope: Scope = this@UIComponent.scope, icon: Node? = null, modal: Boolean = true, owner: Node = root, escapeClosesWindow: Boolean = true, closeButton: Boolean = true, overlayPaint: Paint =c("#000", 0.4), vararg params: Pair<String, Any>) =
-            InternalWindow(icon, modal, escapeClosesWindow, closeButton, overlayPaint).open(find(view, scope, *params), owner)
-=======
     protected fun openInternalWindow(view: KClass<out UIComponent>, scope: Scope = this@UIComponent.scope, icon: Node? = null, modal: Boolean = true, owner: Node = root, escapeClosesWindow: Boolean = true, closeButton: Boolean = true, params: Map<*, Any?>? = null) =
             InternalWindow(icon, modal, escapeClosesWindow, closeButton).open(find(view, scope, params), owner)
->>>>>>> d3a36868
 
     protected fun openInternalWindow(view: UIComponent, icon: Node? = null, modal: Boolean = true, owner: Node = root, escapeClosesWindow: Boolean = true, closeButton: Boolean = true, overlayPaint: Paint=c("#000", 0.4)) =
             InternalWindow(icon, modal, escapeClosesWindow, closeButton, overlayPaint).open(view, owner)
@@ -646,23 +641,14 @@
     }
 
     /**
-<<<<<<< HEAD
-     * Create an builder fragment and optionally open it if the openModality is specified. A fragment can also be assigned
-=======
      * Create an fragment by supplying an inline builder expression and optionally open it if the openModality is specified. A fragment can also be assigned
->>>>>>> d3a36868
      * to an existing node hierarchy using `add()` or `this += inlineFragment {}`, or you can specify the behavior inside it using `Platform.runLater {}` before
      * you return the root node for the builder fragment.
      */
     fun builderFragment(title: String = "", scope: Scope = this@UIComponent.scope, rootBuilder: UIComponent.() -> Parent) = BuilderFragment(scope, title, rootBuilder)
 
-<<<<<<< HEAD
-    fun builderWindow(title: String = "", modality: Modality = Modality.APPLICATION_MODAL, stageStyle: StageStyle = StageStyle.DECORATED, scope: Scope = this@UIComponent.scope, rootBuilder: UIComponent.() -> Parent) = builderFragment(title, scope, rootBuilder).apply {
-        openWindow(modality = modality, stageStyle = stageStyle)
-=======
     fun builderWindow(title: String = "", modality: Modality = Modality.APPLICATION_MODAL, stageStyle: StageStyle = StageStyle.DECORATED, scope: Scope = this@UIComponent.scope, owner: Window? = null, rootBuilder: UIComponent.() -> Parent) = builderFragment(title, scope, rootBuilder).apply {
         openWindow(modality = modality, stageStyle = stageStyle, owner = owner)
->>>>>>> d3a36868
     }
 
     protected fun builderInternalWindow(title: String, scope: Scope = this@UIComponent.scope, icon: Node? = null, modal: Boolean = true, owner: Node = root, escapeClosesWindow: Boolean = true, closeButton: Boolean = true, overlayPaint: Paint=c("#000", 0.4), rootBuilder: UIComponent.() -> Parent) =
