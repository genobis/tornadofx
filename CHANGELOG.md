# Change Log

All notable changes to this project will be documented in this file.

## [Unreleased]

### Added

<<<<<<< HEAD
- LayoutDebugger can edit new Node properties: `spacing`
- Convenience methods for creating bindings on any object. e.g. `stringBinding(person, person.firstNameProperty, person.lastNameProperty) { "$firstName, #lastName" }`
=======
- `App.createPrimaryScene` overridable function to specify how the scene for the primary View is created
- OSGI manifest metadata
- LayoutDebugger can edit new Node properties: `spacing`
- Stylesheets can be dynamically added at runtime and will affect all active scenes
>>>>>>> f7eec4cd

### Changed

- Set modalStage before showAndWait() (https://github.com/edvin/tornadofx/pull/151)
- `Parent.find` and `UIComponent.find` renamed to `lookup` for better alignment with JavaFX `lookup` and to avoid confusion with `find(View::class)` 
- Improved `BorderPane` builders, they also now accept `UIComponent` references instead of instances
- Builders now operate on `EventTarget` instead of `Pane` and as a result, many builders have improved syntax and functionality
- Reduced boilerplate for `App` creation (you can now use `class MyApp : App(MyView::class, Styles::class)`
- ViewModel `commit` and `rollback` run on the UI thread because decorators might be invoked 
- ViewModel `commit` accepts a function that will be run if the commit is successful
- `find` can now also find `Fragments`, so `findFragment` is deprecated
- `lookup` takes an optional op that operates on the UIComponent it found

## [1.5.2] - 2016-07-21

### Added

- Validation support
- Decoration support
- Node.removeFromParent()
- Dimension arithmetics (https://github.com/edvin/tornadofx/pull/146)
- Get a reference to objects in other Components via `get(ComponentType::propertyName)` and set them via `set(ComponentType::propertyName, value`
- `Node.replaceChildren` replaces current children with new ones created with builder
- `Node.runAsyncWithProgress` shows a progress indicator instead of while async task is running 
- `runAsync` on Injectable class references (`CustomerController::class.runAsync { listContacts(customerId) }`)
- `runAsync` on Injectable class function references (`CustomerController::listContacts.runAsync(customerId)`)
- `ObservableValue.onChange` listener
- `UIComponent.whenDocked` and `UIComponent.whenUndocked`
- LayoutDebugger (https://github.com/edvin/tornadofx/wiki/Layout-Debugger)
- ViewModel (https://github.com/edvin/tornadofx/wiki/ViewModel)
- TableView `cellDecorator`
- ComboBox `cellFormat` formatter function
- TreeView `lazyPopulate` alternative to `populate` that lazily creates children as needed
- TreeItem nesting extension functions (https://github.com/edvin/tornadofx/issues/134)
- TableView `selectWhere()`, `moveToTopWhere()` and `moveToBottomWhere()` (https://github.com/edvin/tornadofx/issues/134)
- Group builder `group`
- Improved tab for tabpane builder `tab("Name") { operateOnTab(); content { .. } }`
- Create bindings dependent on an ObservableValue: `objectBinding` + `integerBinding`, `longBinding` etc for all applicable types
- New, simplified method of creating properties `val nameProperty = SimpleStringProperty(); var name by nameProperty` (https://github.com/edvin/tornadofx/pull/143)
- Extract a JsonObject and turn it into a JsonModel by with `json.jsonModel("key")`
- `kotlin-reflect.jar` is now a default dependency. It can be removed if you don't use any of the TableView.`column` functions. Over time, more features will probably require it.
- Replace View function `UIComponent.replaceWith` now accepts `KClass<View>` and `KClass<Fragment>` as well as UIComponent instances
- label() and text() builders now accepts an ObservableValue<String> for unidirectional binding
- Added non-null JSON getters (`getLong(key)` returns Long while `long(key)` returns Long?)
- Improved compatibility with ScenicView by not creating inline/crossinline cellformatters (https://youtrack.jetbrains.com/issue/KT-13148)
 
### Changed

- ImageView builder now loads image lazily by default
- CSSUrlHandler force install moved to CSS.CompanionObject to make sure it happens in time
- addClass/removeClass now accepts vararg
- alert() function now returns Alert object
- Fixed bug: Inherited properties cannot be accessed via getProperty - NoSuchFieldException (https://github.com/edvin/tornadofx/issues/141)
- Uncaught exceptions will now be logged to the console to ensure error message delivery even when UI is not initialized
- Fixed CheckBoxCell binding (https://github.com/edvin/tornadofx/issues/140)
- Builder op block made optional on many builders (https://github.com/edvin/tornadofx/issues/126)
- Fixed bug in chooseFile (returned list with null instead of empty list when nothing was selected

## [1.5.1] - 2016-06-29

### Added

- Shape builders (https://github.com/edvin/tornadofx/issues/129)
- Animation builders (https://github.com/edvin/tornadofx/issues/131)
- Replace View function: `UIComponent.replaceWith`
- `fxid()` specific fx:id name as optional parameter
- webview builder

### Changed

- Call `onUndock` when UIComponent.modalStage closes
- Rewrite of the CSS sub structure, cleaner selector syntax, negative dimensions, no need for `select` keyword for single selectors

## [1.5.0] - 2016-06-10

### Added

- Multivalue property support in type safe stylesheets (API break)
- `UIComponent.onDock` and `UIComponent.onUndock`

## [1.4.10] - 2016-06-02

### Added

- Default Rest Engine supports gzip/deflate
- Default Rest Engine adds Accept: application/json by default

### Changed

- Moved box/c functions outside CssBlock so they can be used in Stylesheet companion object
- Better error reporting and logging for missing or wrong fx:id vs fxid() usage

## [1.4.9] - 2016-05-29

### Added

- Convert Iterable<JsonModel> to JsonArray (`Iterable<JsonModel>.toJSON()`)
- Clipboard functions (https://github.com/edvin/tornadofx/issues/110)
- ContextMenu builder
- TreeTableView column builder that takes an observable value creator
- TreeTableView `rowItem` accessor
- TreeTableView `onUserSelect`
- Preferences can be saved and loaded using the prefences function, see https://github.com/edvin/tornadofx/pull/107

## [1.4.8] - 2016-05-20

### Added

- Inline type safe styles
- Easier navigation of View to Node and Node to View (https://github.com/edvin/tornadofx/issues/112)
- Fragments can be declaratively created via `fragment` delegate
- Type Safe CSS URL Handler will be force-installed if the JVM does not pick it up

### Changed

- Upgrade to Kotlin 1.0.2

## [1.4.7] - 2016-05-10

### Added

- Form Builder (https://github.com/edvin/tornadofx/issues/111)

## [1.4.6] - 2016-05-06

### Added

- openModal supports new optional `block` and `owner` parameters
- Spinner builder (https://github.com/edvin/tornadofx/issues/106)
- POJO Binding Support (https://github.com/edvin/tornadofx/issues/104)

### Changed

- App can be started without overriding `primaryView` -> startup parameter `--view-class=package.View`
- addClass, removeClass, toggleClass returns the Node it was applied to (for chaining support)

## [1.4.5] - 2016-04-29

### Changed

- Live Views no longer reloads nested UIComponents twice (https://github.com/edvin/tornadofx/issues/98)
- Added log info message when a View is reloaded
- `openModal` did not configure tornadofx.scene correctly, causing issues with Live Views
- `Node.setId(Styles.someId)` did not set the correct value

### Removed

- SingleViewApp increased framework complexity and had too many caveats so it was removed
- UIComponent.pack/unpack was removed because their function was not needed and not intuitive (https://github.com/edvin/tornadofx/issues/98#issuecomment-215674901)

## [1.4.4] - 2016-04-27

### Added

- Program parameters `--live-stylesheets`, `--live-views`, `--dump-stylesheets` and `--dev-mode` 
- Hot View Reload (https://github.com/edvin/tornadofx/issues/96) 
- `children(nodeList)` builder helper to redirect built children to a specific node list (https://github.com/edvin/tornadofx/issues/95) 
- `buttonbar` builder (https://github.com/edvin/tornadofx/issues/95)
- `ButtonBar.button` builder (https://github.com/edvin/tornadofx/issues/95)
- `togglegroup` builder

## [1.4.3] - 2016-04-23

### Added

- Type Safe CSS Builders (https://github.com/edvin/tornadofx/issues/80) [Docs here](https://github.com/edvin/tornadofx/wiki/Type-Safe-CSS)
- TableColumn/TreeTableColumn `addClass`/`hasClass`/`removeClass`/`toggleClass` functions
- Binding support (https://github.com/edvin/tornadofx/issues/91)
- `FX.registerApplication(app, stage)` function for easy integration with existing apps (https://github.com/edvin/tornadofx/issues/89) [Docs here](https://github.com/edvin/tornadofx/wiki/Integrate-with-existing-JavaFX-Applications)
- `colorpicker` builder (https://github.com/edvin/tornadofx/issues/76)
- `chooseFile` File Chooser (https://github.com/edvin/tornadofx/issues/76)
- `pagination` builder (https://github.com/edvin/tornadofx/issues/76)
- Configurable alert dialog 
- `Node.bindClass` applies an observable style class to a node (https://github.com/edvin/tornadofx/issues/88)
- Toolbar.spacer and ToolBar.separator builders

### Changed

- Fixed dual instantiation of SingleViewApp
- `runAsync` replaces `background` to avoid collisions with `Region.background`. `background` is now deprecated

## [1.4.2] - 2016-04-14

### Added

- External dependency injection support - Guice, Spring++ (https://github.com/edvin/tornadofx/issues/79)
- `SingleViewApp` for small/example applications (https://github.com/edvin/tornadofx/issues/74)
- `SortedFilteredList` for sorting and filtering data in list controls (https://github.com/edvin/tornadofx/issues/62)
- `TableView.makeIndexColumn` (https://github.com/edvin/tornadofx/pull/64)
- `tableview` builder accepts optional item list
- `TableColumn` cell factories: `useComboBox`, `useTextField`, `useChoiceBox`, `useProgressBar`, `useCheckbox` and `useDatePicker` (https://github.com/edvin/tornadofx/issues/67)
- `TableColumn.enableTextWrap` (https://github.com/edvin/tornadofx/pull/65)
- `TableColumn` cell factory that wraps `PropertyValueFactory` for better POJO support (https://github.com/edvin/tornadofx/pull/75)
- `splitpane` builder (https://github.com/edvin/tornadofx/issues/72)
- `anchorpane` builder (https://github.com/edvin/tornadofx/issues/84)
- `accordion` builder (https://github.com/edvin/tornadofx/pull/73)
- `JsonStructure.toPrettyString` (https://github.com/edvin/tornadofx/pull/77)
- `text` builder (https://github.com/edvin/tornadofx/issues/76)
- `textflow` builder (https://github.com/edvin/tornadofx/issues/76)
- `htmleditor` builder (https://github.com/edvin/tornadofx/pull/83)
- `hyperlink` builder (https://github.com/edvin/tornadofx/pull/78)
- `passwordfield` builder (https://github.com/edvin/tornadofx/pull/78)
- `radiobutton` builder (https://github.com/edvin/tornadofx/pull/78)
- `togglebutton` builder (https://github.com/edvin/tornadofx/pull/78)
- `slider` builder (https://github.com/edvin/tornadofx/pull/81)
- `separator` builder (https://github.com/edvin/tornadofx/pull/82)
- `choicebox` builder (https://github.com/edvin/tornadofx/pull/82)

### Changed

- Upgrade to Kotlin 1.0.1-2
- `Node.toggleClass` could potentially add duplicates
- `TableView/TreeTableView.resizeColumnsToFitContent` scans 50 rows by default
- HttpURLEngine correctly sets Content-Type header
- Som builders were not all lowercase (titledPane renamed to titledpane)

## [1.4.1] - 2016-03-28

### Added

- Chart builders (https://github.com/edvin/tornadofx/issues/55) [Examples here](https://github.com/edvin/tornadofx/wiki/Charts)
- Tooltip builder (https://github.com/edvin/tornadofx/issues/58)

## [1.4.0] - 2016-03-26

This version is binary incompatible if you used the REST Client, perform a clean build
 when upgrading.

As `Apache HttpClient` is no longer required, most of the `HttpResponse` extension functions
 has been removed and reimplemented in the `Rest.Response` interface. If you accessed `HttpClient`
 classes directly, you will need to adjust some code. See the [REST Client documentation](https://github.com/edvin/tornadofx/wiki/REST-Client)
 for updated information.
 	
### Added

- Injection support in the `App` class (https://github.com/edvin/tornadofx/issues/54)
- `TableView/TreeTableView.resizeColumnsToFitContent` function (https://github.com/edvin/tornadofx/issues/48)
- `TreeTableView` and `TreeView` builders (https://github.com/edvin/tornadofx/issues/47)
- Easy access to application resources (https://github.com/edvin/tornadofx/issues/44)
- Alternative view location for [`fxml()` delegate](https://github.com/edvin/tornadofx/wiki/Components#ui-built-with-fxml)

### Changed

- Upgrade to Kotlin 1.0.1
- `Apache HttpClient` is now an optional dependency. Rest API uses `HttpURLConnection` by default (https://github.com/edvin/tornadofx/issues/40)

## [1.3.2] - 2016-03-07

### Added

- @FXML delegate (https://github.com/edvin/tornadofx/issues/34)
- i18n Support (https://github.com/edvin/tornadofx/issues/29)
- `TableView.column()` support for `ObservableValue` member fields
- `FX.runAndWait` sync execution helper
- `TableColumn.makeEditable` extension
- `JsonModelAuto` automatically converts from JavaFX Properties to JSON (requires kotlin-reflect)
- Menu/MenuItem builders
- More layout builders
- More constraints for builders
- `ListView` builder
- `ScrollPane` builder

### Changed

- `Fragment` should not be injectable (https://github.com/edvin/tornadofx/issues/31)

### Removed

- `FXTableView` removed, `column` functions are now extensions on `TableView`
- `TableView.addColumn` removed, replaced by the new `column` functions

## [1.3.1] - 2016-02-28

### Added
- Arbitrary properties per `Component` (https://github.com/edvin/tornadofx/issues/23)
- `singleAssign()` property delegates (https://github.com/edvin/tornadofx/issues/17)
- Tests for `singleAssign()`
- BorderPane builder (https://github.com/edvin/tornadofx/pull/16)
- `Node.gridpaneConstraints` extension function (https://github.com/edvin/tornadofx/issues/12)
- `Node.vboxConstraints` extension function
- `Node.hboxConstraints` extension function
- `TableView` builder (https://github.com/edvin/tornadofx/issues/11)
- Async loading of items for datadriven components (https://github.com/edvin/tornadofx/issues/14)
- `task`/`ui` to run async jobs outside of `Component`

### Changed
- Builder for Tab now require the content pane as input parameter to avoid confusion (https://github.com/edvin/tornadofx/issues/8)
- UIComponent#openModal() no longer requests focus for root component - caller can decide instead
- Property delegate now produces non-nullable property types
- `GridPane.row()` no long hogs the GridPane `userData` object to track rowId

## [1.3.0] - 2016-02-19

### Added
- Delegates for JavaFX Properties (https://github.com/edvin/tornadofx/issues/3)

### Changed
- Changed Maven coordinates to `no.tornado:tornadofx`
- Recompiled for Kotlin 1.0

## [1.2.3] - 2016-02-15

### Added
- Property support for builders, i.e `textfield(customer.nameProperty)`
- More builders

### Changed
- Rest client now uses PoolingHttpClientConnectionManager to support multiple threads
- HttpResponse.consume() never throws exception

## [1.2.2] - 2016-02-08
- Recompiled for Kotlin RC<|MERGE_RESOLUTION|>--- conflicted
+++ resolved
@@ -6,15 +6,11 @@
 
 ### Added
 
-<<<<<<< HEAD
-- LayoutDebugger can edit new Node properties: `spacing`
-- Convenience methods for creating bindings on any object. e.g. `stringBinding(person, person.firstNameProperty, person.lastNameProperty) { "$firstName, #lastName" }`
-=======
 - `App.createPrimaryScene` overridable function to specify how the scene for the primary View is created
 - OSGI manifest metadata
 - LayoutDebugger can edit new Node properties: `spacing`
 - Stylesheets can be dynamically added at runtime and will affect all active scenes
->>>>>>> f7eec4cd
+- Convenience methods for creating bindings on any object. e.g. `stringBinding(person, person.firstNameProperty, person.lastNameProperty) { "$firstName, #lastName" }`
 
 ### Changed
 
