--- conflicted
+++ resolved
@@ -4,9 +4,7 @@
 
 ## [1.5.10-SNAPSHOT]
 
-<<<<<<< HEAD
 - di delegate overload to support injecting a dependency by name (in addition to type)
-=======
 - `adhocFragment` and `adhocWindow` builders
 - `ObservableList<T>.onChange` to easy listening to change events from observable lists
 - `setInScope()` now uses correct KClass when entering the injectable into the components map
@@ -16,7 +14,6 @@
 - Create nested, observable, writable properties using the `observableValue.select()` function
 - ViewModel `bind` has optional parameter `forceObjectProperty` to avoid creating `IntegerProperty` for ints etc, so you can have nullable values
 - `TableView.onEditCommit()` handler fires when a cell is edited. No need to manage domain object value, just add your business logic
->>>>>>> f763fcba
 - Fixed scope support. `DefaultScope(MyController::class)` or `MyController::class.scope(DefaultScope)`
 - TableColumn hasClass/addClass/removeClass/toggleClass supports type safe stylesheets
 - Lots of functions that earlier accepted Double now accept Number
