--- conflicted
+++ resolved
@@ -4,12 +4,9 @@
 
 ## [1.5.8-SNAPSHOT]
 
-<<<<<<< HEAD
-- ViewModel.ignoreDirtyStateProperties list of properties that should not be considered when calculating dirty state
-=======
 - Rest POST supports InputStream (https://github.com/edvin/tornadofx/pull/200)
 - Removed deprecated `findFragment` - use `find` instead
->>>>>>> 2df01f9c
+- ViewModel.ignoreDirtyStateProperties list of properties that should not be considered when calculating dirty state
 - Removed deprecated `replaceWith` overloads (https://github.com/edvin/tornadofx/issues/199)
 - Multitenancy support
 - addClass/removeClass/toggleClass now also works for pseudo classes (https://github.com/edvin/tornadofx/issues/198)
