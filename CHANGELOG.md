# Change Log

## [1.7.5-SNAPSHOT]

### Additions

- removeWhen/visibleWhen/enableWhen/disableWhen etc functions now also take an observable instead of a function that returns an observable.
- The `label` builder is now capable of taking a graphic node `label("some text", graphic)`
- ComboBoxBase.required() validator
- SmartResize.POLICY can now be installed by calling `smartResize()` on any `TableView`
- SmartResize will automatically resize if the itemsProperty of the TableView changes value

### Fixed

- Support view reloading in OSGi environment
- Live Views did not reload changed classes correctly

### Changes

- CSS warning should not be issued in OSGi environment, since bundle activator installs CSS URL Handler
- All shape builders accepts `Number` instead of `Double` so you can write `circle(10, 10, 5)` instead of `circle(10.0, 10.0, 5.0)`
<<<<<<< HEAD
- Deprecated `menuitem` builders in favor of `item` builders, which work the same way as other builders with respect to action (IDEA provides quick fix)
=======
- ComboBox.validator moved to ComboBoxBase.validator to support ColorPicker and DatePicker as well
- Removed InstanceScoped and removed it from Wizard. It was not needed.
>>>>>>> ac7310ae

## [1.7.4] - 2017-04-28

### Additions

- `wrapper` builder which builds a node around the existing View root
- `ListMenu` control and corresponding `listmenu` builders
- `validator` function takes optional `model` parameter for use with properties not currently registered with the ViewModel (FXML support)
- `ToggleGroup.selectedValueProperty()` is a writable property of any type you choose. Set `togglebutton(value)` or `radiobutton(value)` to configure the value represented by each toggle.
- `Wizard.enterProgresses = true` will go to next page when complete and finish on last page (https://github.com/edvin/tornadofx/issues/310)
- `ViewModel.onCommit(commits: List<Commit>)` callback with more information about the commit
- imageview builder that takes an image in addition to the existing one that takes a url
- fxml delegate supports setting optional root element
- Improved Java interop
- Java version of FX.find() can be called without specifying scope 

### Fixed

- Java version of Component.find() defaults to current component scope instead of DefaultScope
- NPE in layout debugger (https://github.com/edvin/tornadofx/issues/305)

### Changes

- Kotlin 1.1.2
- findParentOfType accepts subclasses
- splitpane() now has an optional orientation parameter 
- Clicking outside of a modal InternalWindow click now play an error sound to indicate modality (https://github.com/edvin/tornadofx/issues/308)

## [1.7.3] - 2017-04-19

### Additions
- ScrollPane.edgeToEdge boolean var to control the "edge-to-edge" style class (https://github.com/edvin/tornadofx/issues/302)
- Android SDK compatibilty (See https://github.com/edvin/tornadofx-android-compat)
- Added `baseColor` CSS property
- `lazyContextmenu` to add context menus that instantiate when the menu actually opens.

### Changes
- Improved Java interop
- Removed faulty choicebox builder and replaced it with one similar to the combobox builder
- `authInterceptor` was deprecated in favor of better named `requestInterceptor`

### Fixes
- Fixed ViewModel validation bug for ComboBox, ChoiceBox and Spinner
- Autocomplete ComboBox listview matches width of ComboBox by default
- JsonStructure.save(path) actually saves (https://github.com/edvin/tornadofx/pull/300)


## [1.7.2] - 2017-04-14

- `shortpress`/`longpress` actions (https://github.com/edvin/tornadofx/pull/286)
- Form layout supports arbitrary layout containers inside fieldsets (to support multiple rows of fields or any other form layout)
- radiomenuitem builder default argument for keyCombination (https://github.com/edvin/tornadofx/issues/298)
- ViewModel bindings configured with autocommit must pass validation before the value is committed
- find<Component> takes op block to let you operate on the found Component directly
- Node.toggleButton behaves correctly if no togglegroup is available (https://github.com/edvin/tornadofx/issues/296)
- ViewModel partial commit and validate: `commit(field1, field2)`
- Wizard component
- ViewModel.valid property will be updated as validators are added
- UIComponent.closeable property and corresponding default configuration in `Workspace.defaultCloseable`
- TabPane.add(SomeView::class) will bind towards title and closeable state of the UIComponent (https://github.com/edvin/tornadofx/issues/294)
- TreeView.populate() is now data driven. If the returned list is observable, changes will be reflected in the tree

## [1.7.1] - 2017-04-06

- Node.findParentOfType will now also find UIComponents
- Configurable default states for `savable`, `refreshable` and `deletable` (Workspace.defaultXXX property)
- `Workspace.delete` button and `onDelete`, `deletableWhen` and `onDelete` on `UIComponent`
- `TabPane.connectWorkspaceActions` makes the `TabPane` a target for save/refresh/delete actions
- Autocomplete tooltip mode for non editable ComboBox (https://github.com/edvin/tornadofx/pull/293)
- `UIComponent.app` points to the current application instance
- `config` base path configurable via `App.configBasePath`
- Per component `config` path configurable via `UIComponent.configPath`
- Global configuration object `app.config` works like the one in `UIComponent`, saves to `conf/app.properties` by default
- TabPane.contentUiComponent will retrieve the UIComponent embedded in the selected tab
- UIComponent callbacks for `onNavigateBack` and `onNavigateForward` can veto Workspace navigation
- Improved TableView.selectOnDrag (https://github.com/edvin/tornadofx/issues/262)
- Functions to load and save Json objects and JsonModel
- Rest Client supports absolute URI's without appending base URI (https://github.com/edvin/tornadofx/issues/289)
- `replaceWith` gets `sizeToScene` boolean parameter, defaults to false (https://github.com/edvin/tornadofx/issues/283)
- `shortcut("keyCombo") { .. }` and `shortcut(KeyCombo) { .. }` configures key press initiated actions
- UIComponent.accelerators map now works from any View, not just Views embedded in a Workspace (https://github.com/edvin/tornadofx/issues/253)
- Added Scope.hasActiveWorkspace to check if the workspace inside the current scope has been activated
- `Button.shortcut` also works when button is embedded in sub view (https://github.com/edvin/tornadofx/issues/253)
- DataGrid correctly calculates horizontal scrollbar
- DataGrid.maxRows will constrain the max number of rows and override maxCellsInRow if needed (https://github.com/edvin/tornadofx/issues/287)
- DataGrid properties are now StylableObjectProperties to make them bindable
- `config` can now read and write JsonObject and JsonArray
- TableView.bindSelected uses listener instead of unidirectional binding
- Simplified ItemViewModel binding: `val name = bind(Customer::nameProperty)` instead of the old `val name = bind { item?.nameProperty }`
- Any?.toProperty() will wrap any value in an observable property, even nullable properties
- TableColumnBase.style builder
- Node.managedWhen builder binding
- Int/Double Spinner builders merged into one Number builder for better compatibility
- Spinner builders have defaults for min (0), max(100), initialValue (property.value if supplied) (https://github.com/edvin/tornadofx/issues/274)
- paddingLeft/paddingRight converted from Double to Number
- JsonObject.contains(text) and JsonModel.contains(text)
- Button.action() shortcut istead of Button.setOnAction()
- ObservableList.invalidate()
- Dialog.toFront()
- Node.whenVisible
- ListCellFragment.onEdit
- ItemViewModel allows passing in the itemProperty
- First togglebutton builder inside a togglegroup will be selected by default (disable with `selectFirst = false`)
- ToggleButton.whenSelected
- SortedFilteredList refilters when items change (add, remove, permutate)
- SortedFilteredList is editable and supports all functions of the ObservableList interface
- ObservableXXXValue.onChange functions should support nullable values
- Changed semantics of `Node.removeWhen` to switch visible/managed state instead of adding/removing from parent
- Internal: ViewModel maintains a map between bound properties towards the ViewModel to support validators in a cleaner way without reflection calls to private APIs (https://github.com/edvin/tornadofx/issues/276)
- Kotlin 1.1.1 and JvmTarget 1.8
- SortedFilteredList.refilter() causes the existing predicate to be reevaluated
- openModal(resizable) and openWindow(resizable) optional parameter
- TextInputControl.trimWhitespace() enforces on focus lost instead of onChange (prevented adding words with whitespace)
- ViewModel.bind accepts cast to IntegerProperty/DoubleProperty/FloatProperty/BooleanProperty even when binding is null at construction time
- Added `loadFont` helper function

## [1.7.0] - 2017-03-04

- EventTarget.bindComponents(sourceList, converter) syncs the child nodes of the event target to the given observable list of UIComponents via the converter
- EventTarget.bindChildren(sourceList, converter) syncs the child nodes of the event target to the given observable list via the converter
- ObservableList.bind(sourceList, converter) syncs two lists and converts from one type to another on the fly
- API Break: Removed Node.margin helper because it shadowed margin property on Nodes which had their own margin property
- ValidationContext.validate() has optional `decorateErrors` parameter
- ValidationContext and ViewModel has `valid` observable boolean value
- Kotlin 1.1 dependency
- Added MenuItem.visibleWhen
- Fixed: `workspace.dockInNewScope(params)` operates on current scope instead of the new
- `buttonbar` builder in `form` now creates and operates on a `ButtonBar`
- `contextmenu` builder now works on any Node, not just Control
- EventBus `subscribe(times = n)` parameter will unregister listener after it has fired `n` times (http://stackoverflow.com/questions/42465786/how-to-unsubscribe-events-in-tornadofx)
- TextInputControl `trimWhitespace()`, `stripWhitespace()`, `stripNonNumeric()`, `stripNonInteger` continually strips or trims whitespace in inputs
- JSON `datetime` function has optional `millis` parameter to convert to/from milliseconds since epoch instead of seconds
- `JsonConfig.DefaultDateTimeMillis = true` will cause `datetime` to convert to/from milliseconds since epoch by default
- Improved Form prefWidth calculations
- MenuItem.enableWhen function
- Custom tab support for Views. Views can be docked in tabs and even delegate to refreshable and savable for the surrounding View
- resources stream/url/get helpers are not non-nullable
- Added resources helper to App class
- Added TrayIcon support (https://gitallhub.com/edvin/tornadofx/issues/255)
- EventBus `fire()` function is now available from the App class
- `ComboBox.makeAutocompletable()`

## [1.6.2] - 2017-02-21

- resizeColumnsToFitContent takes nested columns into account
- SmartResize.POLICY takes nested columns into account
- scrollpane builder now has fitToWidth and fitToHeight params
- typesafe pojo column builders for TableView and TreeTableView eg. column( "Name", MyPojo::getName )
- spinner builders takes property param
- `include(fxmlFile)` builder support
- `fxml()` Views now supports nested includes / controllers injected via `fxid()` (name of controller is `fx:id` + "Controler")
- SqueezeBox.fillHeight property
- Added svgicon builder
- Removed Node.alignment helper, it was misleading
- Added collapsible parameter to titledpane builder
- Added Component.hostServices property to access a JavaFX HostServices instance
- Improved TableView.column builder so it finds mutable properties even when constructor params with same name is present (https://github.com/edvin/tornadofx/issues/247)
- Workspace.viewStack is public
- Workspace detects dynamic components anywhere inside the WorkspaceArea
- TableView.selectOnDrag() will select rows or columns depending on the current selection mode
- resources.text, resources.image and resources.imageview helpers
- Workspace has NavigationMode Stack (default) and Tabs
- `closeModal()` deprecated in favor of `close()` since it will also close tabs and non-modal + internal windows
- SqueezeBox has multiselect option (still defaults to true)
- ContextMenu.checkboxmenuitem builder
- UIComponent.icon property used by Workspace and Drawer
- Workspace Drawer support (workspace.leftDrawer/rightDrawer)
- Drawer component
- SqueezeBox panes are now `closeable`
- Form buttonbar alignment is now working correctly
- UIComponent.currentWindow property
- openModal/openWindow defaults to currentWindow as owner (https://github.com/edvin/tornadofx/issues/246)
- Accordion.fold has `expanded` parameter
- Fixed: ComboBox with cellFormat does not show bound element (https://github.com/edvin/tornadofx/issues/245)

## [1.6.1] -2017-01-26

- whenSaved and whenRefreshed lambdas as alternative to overriding onSave and onRefresh
- Workspace onSave and onDock delegates to the docked View
- InputStream.toJSON and .toJSONArray + resources.json(key) and resources.jsonArray(key)
- Color.derive and Color.ladder
- Rest.Response implements Closeable so it can be `use`ed (https://github.com/edvin/tornadofx/issues/237)
- UIComponent `disableSave()` and `disableRefresh()`
- can now bind to a pojo by providing only a single getter ( eg. person.observable( JavaPerson::getId ) )
  - API break: previously returned a PojoProperty - now returns an ObjectProperty<T>
  - uses javafx.beans.property.adapter.JavaBeanObjectPropertyBuilder and will now propogate PropertyChangeEvents from the pojo
- UIComponent.headingProperty is ObservableValue<String> for easier binding
- `field` builder supports `orientation` parameter which will cause input container to be a VBox instead of an HBox (https://github.com/edvin/tornadofx/issues/190)
- UIComponents can now be instantiated manually instead of via inject() and find()
- Input Control builders now support ObservableValue instead of just Property for automatic binding
- ListView.useCheckbox()
- ItemViewModel.asyncItem helper to reload the underlying item
- Corrected Workspace.dockInNewScope, docking was performed in the old scope (!)

## [1.6.0] - 2017-01-18

- Workspaces (https://edvin.gitbooks.io/tornadofx-guide/content/16.%20Workspaces.html)
- OpenXXX functions: Windows opens centered over owner if owner is passed in as parameter (https://github.com/edvin/tornadofx/issues/231)
- API break: View params are now map(property-ref, value) instead of vararg Pair(String, value)
- menu builder correctly supports sub-menus
- Introduced `item` menu item builder, should be used in favor of `menuitem`, which took the onAction callback insteadof an operation on the MenuItem as the op block parameter (breaks with the other builders)
- menu builder accepts graphic parameter
- ViewModel autocommit bindings doesn't affect dirty state any more
- buttonbar builder for forms
- InternalWindow now has `overlayPaint` that defaults `c("#000", 0.4)
- builderInternalWindow added
- ItemViewModel constructor takes optional initial value
- `ObservableList.asyncItems` and `ListProperty.asyncItems`
- `confirm()` function that executes an action if the user confirms
- di delegate overload to support injecting a dependency by name (in addition to type)
- `builderFragment` and `builderWindow` builders - fragment and window by just supplying a title and builder
- `ObservableList<T>.onChange` to easy listening to change events from observable lists
- `setInScope()` now uses correct KClass when entering the injectable into the components map
- `ItemViewModel.isEmpty` boolean, complements `empty` property
- `setStageIcon(icon)` will replace all existing icons with the supplied (https://github.com/edvin/tornadofx/issues/228)
- `TableColumn.useCheckbox(editable = true)` now fires edit/commit events when value is changed
- Create nested, observable, writable properties using the `observableValue.select()` function
- ViewModel `bind` has optional parameter `forceObjectProperty` to avoid creating `IntegerProperty` for ints etc, so you can have nullable values
- `TableView.onEditCommit()` handler fires when a cell is edited. No need to manage domain object value, just add your business logic
- Fixed scope support. `DefaultScope(MyController::class)` or `MyController::class.scope(DefaultScope)`
- TableColumn hasClass/addClass/removeClass/toggleClass supports type safe stylesheets
- Lots of functions that earlier accepted Double now accept Number
- TableView.enableCellEditing() makes table editable and enables cell selection
- TableView.regainFocusAfterEdit() - make sure TableView doesn't look focus after cell edit
- TableColumn.makeEditable(converter) - supply specific converter for editable fields
- TableColumn.converter(converter) - supply specific converter for read only text fields
- TableColumn.makeEditable() supports BigDecimal
- Added scope.set(injectable) as easier alternative to setInScope(injectable, scope)
- tableview builder that takes `ObservableValue<ObservableList<T>>`, supporting automatic rebind when items change
- vbox and hbox builders supports any Number as spacing parameter, not just Double
- `runAsync` exposes `TaskStatus` model for binding towards task states: running, message, title, progress, value
- `runAsync` now run in the context of `Task` so you can access `updateMessage()` etc
- progressbar and progressindicator builders binds to `Property<Number>` instead of `Property<Double>` to support `DoubleProperty`
- Added `insets()` builder
- Fixed a race condition in Slideshow with overlapping transitions (https://github.com/edvin/tornadofx/issues/225)
- Node `onHover { doSomething() }` helper, param is boolean indicating hover state
- Node builder bindings: disableWhen, enableWhen, visibleWhen, hiddenWhen, removeWhen
- ObservableValue<Boolean>.toBinding() converts observable boolean to BooleanBinding
- TableCell.useCombobox now supports every kind of Property (bug)
- Observable padding properties for Region `paddingXXXProperty` (top/right/bottom/left/vertical/horizontal/all)
- Padding vars for Region: `paddingXXX' (top/right/bottom/left/vertical/horizontal/all)
- Added `proxyprop` helper to create proxied properties
- DataGrid `maxCellsInRow` property (also CSS styleable as `-fx-max-cells-in-row`)
- Added `DataGrid.asyncItems` to load items async with more concise syntax
- Added `DataGrid.bindSelected` to bind selected item to another property or ViewModel
- Fixed a ViewModel binding bug causing errors if external changes were made to a bound facade
- Added `squeezebox` builder. SqueezeBox is an accordion that allows multiple open titledpanes, added using `fold()`
- `cellCache` supports builders. Earlier, builders would be appended to the ListView, creating undesirable results
- `Scene.reloadViews()` is removed from the public API, no need to call it manually
- `titledpane` builder now accepts op parameter like every other builder. node parameter is now optional
- Fieldset.wrapWidth is now Number instead of Double

## [1.5.9] - 2016-12-24

- UIComponent has `isdockedProperty` and `isDocked` boolean telling you if the ui component is currently docked
- Added CSS elements to type safe stylesheets so you can now target f.ex HBox even if it doesn't have a CSS class
- Pass parameters to ui components using inject/find. Inject params via `val myParam : Int by param()` in target view.
- booleanBinding and stringBinding now adds observable receiver as dependency
- Eventbus: `FXEvent` class with `subscribe()`, `unsubscribe` and `fire` functions (https://edvin.gitbooks.io/tornadofx-guide/content/15.%20EventBus.html)
- InternalWindow is public, close() will also close InternalWindow
- `setInScope(value, scope)` allows you to preemptively configure an injectable property
- Allow Labeled.bind() to work on ObservableValue<T> instead of just Property<T>
- HttpClientEngine now adds default json headers to request
- Fixed Bug: Unconsumed POST requests are not posted to the server completely
- Add Connection: Keep-Alive and User-Agent headers to the default rest client engine

## [1.5.8] - 2016-11-24

- WritableValue<T>.assignIfNull(creatorFn) assigns to the value by calling creator unless it is already non-null
- Button.accelerator(KeyCombination) adds shortcuts to buttons (https://github.com/edvin/tornadofx/issues/205)
- Slideshow component and slideshow builder
- openInternalWindow(SomeOtherView::class) opens a window ontop of the current scene graph
- bindStringProperty respects given format (https://github.com/edvin/tornadofx/issues/210)
- Proxy support for Rest client (Set `client.proxy = Proxy()`)
- Pane builder (https://github.com/edvin/tornadofx/issues/208)
- Iterable<Node>.style will apply styles to all elements in collection
- Added `Node.alignment` property that knows how to apply alignment depending on the parent
- Added `Node.margin` property that knows how to apply margin depending on the parent
- canvas builder
- All constraint builders no longer set default values for properties that are not overridden
- Added canvas() builder
- Kotlin 1.0.5-2
- Added `stackpaneConstraints` builder (margin/alignment) (https://github.com/edvin/tornadofx/issues/206)
- Added `Node.hgrow` and `Node.vgrow` properties (https://github.com/edvin/tornadofx/issues/204)
- ComboBox.cellFormat also formats button cell by default with option to override
- UIComponent.openWindow() opens a new modeless Window
- TreeView.bindSelected(itemProperty) and TreeView.bindSelected(itemViewModel)
- Rest POST supports InputStream (https://github.com/edvin/tornadofx/pull/200)
- Removed deprecated `findFragment` - use `find` instead
- ViewModel.ignoreDirtyStateProperties list of properties that should not be considered when calculating dirty state
- Removed deprecated `replaceWith` overloads (https://github.com/edvin/tornadofx/issues/199)
- Scope support
- ViewModel is now `Component` and `Injectable` so it supports injection.
- addClass/removeClass/toggleClass now also works for pseudo classes (https://github.com/edvin/tornadofx/issues/198)
- ItemViewModel().bindTo(listCellFragment)
- resources.stream("some-resource") locates InputStream for resource
- Added custom renderers to custom CSS Properties (https://github.com/edvin/tornadofx/issues/203)

## [1.5.7] - 2016-10-21

- Fixed LayoutDebugger not showing debugged scene correctly (https://github.com/edvin/tornadofx/issues/192)
- App.shouldShowPrimaryStage() can be used to initially hide the primary stage
- Node.onDoubleClick handler
- chooseDirectory function
- ListView.bindSelected(itemProperty) and ListView.bindSelected(itemViewModel)
- TableView.bindSelected(itemProperty) and TableView.bindSelected(itemViewModel)
- Added ItemViewModel to reduce boiler plate for ViewModels with one source object
- SortedFilteredList now supports editing writeback to the underlying observable list
- View.replaceWith now updates scene property to support Live Views (https://github.com/edvin/tornadofx/issues/191)
- ViewModel bind return value is now optional to support eventually available items
- ViewModel detects changes to the source object and applies to the model counterpart automatically
- ViewModel `bind(autocommit = true) { .. }` option
- Mnemonic in Field labels (form -> field -> input.mnemonicTarget())
- Added ItemFragment and ListCellFragment. Will add TableCellFragment etc shortly.
- Added TreeView.cellDecorator
- Node.hide and Node.show
- Node.toggleClass(class, observableBooleanValue)
- Removed cell as `this` for `cellCache`. The cell could change, so taking it into account was a mistake.
- App MainView parameter can now be a `Fragment` as well as `View`
- ListView `cellCache` provider to create a cached graphic node per item
- Kotlin 1.0.4
- The `di()` delegate no longer calls out to the `DIContainer` for every access, effectively caching the lookup
- The `fxid()` delegate can now inject any type, not just `EventTarget` subclasses
- Added non-null `onChange` overrides for primitive `ObservableValue`s
- Fixed bug with `Node.fade` reversed animations (was also affecting `ViewTransitions`)
- Deprecated confusing CSS `add` function if favor of `and`

## [1.5.6] - 2016-09-19

- ViewModel.onCommit() function that will be called after a successful commit
- TableView SmartResize Policy (https://github.com/edvin/tornadofx/wiki/TableView-SmartResize)
- `dynamicContent` builder that will replace content in a Node when an observable value changes
- Alternative `TableView.column` builder with auto-conversion to observable value (`column("Title", ReturnType::class) { value { it.value.somePropertyOrValue })`
- DataGrid component 
- TableColumn `cellCache` provider to create a cached graphic node per item
- Padding shortcuts (paddingRight, paddingLeft, paddingTop, paddingBottom) to Region
- TableView support for Nested Columns (`nestedColumn(title) { // add child columns here }`)
- TableView support for expanded row node (`rowExpander { // create node to show on expand here }`) (https://edvin.gitbooks.io/tornadofx-guide/content/5.%20Builders%20II%20-%20Data%20Controls.html#row-expanders) 
- Fixed bug where image URLs defined in CSS were rendered wrong
- Added support for skipping snake-casing in CSS rules (names still have to be valid css identifiers)
- Fixed bug where CSS selectors defined with strings would have their capitalization changed (`".testThing"` => `".test-thing"`, `cssclass("testThing")` => `.test-thing`)
- Updated the `ViewTransition` code to be more flexible (including now working with any `Node`, not just `View`s and `Fragment`s).
    - Also added several new built in `ViewTransition`s
- Added new `Node` animation helper functions for various transformations
- FXML files can now contain `fx:controller` attribute to help with content assist, if `hasControllerAttribute = true` is passed to the `fxml` delegate (https://github.com/edvin/tornadofx/issues/179)
- Fix exception in chooseFile when user cancels in Multi mode

## [1.5.5] - 2016-08-19

- Stylesheets can be loaded via ServiceLoader (`META-INF/services/tornadofx.Stylesheet` with reference to the stylesheet class)
- Default constructor was re-added to `tornadofx.App` to support `Run View` in IDEA Plugin
- `resizeColumnsToFitContent` has `afterResize` callback parameter
- SortedFilteredList.asyncItems function
- SortedFilteredList can now be assigned as items to tableview/listview builder without calling `bindTo`
- `DefaultErrorHandler.filter` listens to uncaught errors and can consume them to avoid the default error dialog.
- `json.add(key, JsonModel)` automatically converts to JSON
- CSS DSL now supports imports through constructor parameters. e.g. `class DialogStyle : StyleSheet(BaseStyle::class) { ... }`
- Fixed a bug in `View.replaceWith` which caused the whole scene to change even when for sub views

## [1.5.4] - 2016-08-03

This release fixes an issue with type safe stylesheets. `importStylesheet(Styles::class)` would fail unless an OSGi runtime was available.

## [1.5.3] - 2016-08-02

### Added

- `App.createPrimaryScene` overridable function to specify how the scene for the primary View is created
- OSGI manifest metadata
- LayoutDebugger can edit new Node properties: `spacing`
- Stylesheets can be dynamically added at runtime and will affect all active scenes
- Convenience methods for creating bindings on any object. e.g. `stringBinding(person, person.firstNameProperty, person.lastNameProperty) { "$firstName, #lastName" }`
- View/Fragment takes optional title in constructor

### Changed

- UIComponent.showModal now supports reopening even if modalStage was never removed
- `fieldset` block now operates on an `HBox` instead of `Pane` so you can write `alignment = Pos.BASELINE_RIGHT` to right-align buttons etc
- Set modalStage before showAndWait() (https://github.com/edvin/tornadofx/pull/151)
- `Parent.find` and `UIComponent.find` renamed to `lookup` for better alignment with JavaFX `lookup` and to avoid confusion with `find(View::class)` 
- Improved `BorderPane` builders, they also now accept `UIComponent` references instead of instances
- Builders now operate on `EventTarget` instead of `Pane` and as a result, many builders have improved syntax and functionality
- Reduced boilerplate for `App` creation (you can now use `class MyApp : App(MyView::class, Styles::class)`
- ViewModel `commit` and `rollback` run on the UI thread because decorators might be invoked 
- ViewModel `commit` accepts a function that will be run if the commit is successful
- `find` can now also find `Fragments`, so `findFragment` is deprecated
- `lookup` takes an optional op that operates on the UIComponent it found
- `TreeTableView/TableView.populate` accepts any kind of `Iterable<T>` instead of `List`

## [1.5.2] - 2016-07-21

### Added

- Validation support
- Decoration support
- Node.removeFromParent()
- Dimension arithmetics (https://github.com/edvin/tornadofx/pull/146)
- Get a reference to objects in other Components via `get(ComponentType::propertyName)` and set them via `set(ComponentType::propertyName, value`
- `Node.replaceChildren` replaces current children with new ones created with builder
- `Node.runAsyncWithProgress` shows a progress indicator instead of while async task is running 
- `runAsync` on Injectable class references (`CustomerController::class.runAsync { listContacts(customerId) }`)
- `runAsync` on Injectable class function references (`CustomerController::listContacts.runAsync(customerId)`)
- `ObservableValue.onChange` listener
- `UIComponent.whenDocked` and `UIComponent.whenUndocked`
- LayoutDebugger (https://github.com/edvin/tornadofx/wiki/Layout-Debugger)
- ViewModel (https://github.com/edvin/tornadofx/wiki/ViewModel)
- TableView `cellDecorator`
- ComboBox `cellFormat` formatter function
- TreeView `lazyPopulate` alternative to `populate` that lazily creates children as needed
- TreeItem nesting extension functions (https://github.com/edvin/tornadofx/issues/134)
- TableView `selectWhere()`, `moveToTopWhere()` and `moveToBottomWhere()` (https://github.com/edvin/tornadofx/issues/134)
- Group builder `group`
- Improved tab for tabpane builder `tab("Name") { operateOnTab(); content { .. } }`
- Create bindings dependent on an ObservableValue: `objectBinding` + `integerBinding`, `longBinding` etc for all applicable types
- New, simplified method of creating properties `val nameProperty = SimpleStringProperty(); var name by nameProperty` (https://github.com/edvin/tornadofx/pull/143)
- Extract a JsonObject and turn it into a JsonModel by with `json.jsonModel("key")`
- `kotlin-reflect.jar` is now a default dependency. It can be removed if you don't use any of the TableView.`column` functions. Over time, more features will probably require it.
- Replace View function `UIComponent.replaceWith` now accepts `KClass<View>` and `KClass<Fragment>` as well as UIComponent instances
- label() and text() builders now accepts an ObservableValue<String> for unidirectional binding
- Added non-null JSON getters (`getLong(key)` returns Long while `long(key)` returns Long?)
- Improved compatibility with ScenicView by not creating inline/crossinline cellformatters (https://youtrack.jetbrains.com/issue/KT-13148)
 
### Changed

- ImageView builder now loads image lazily by default
- CSSUrlHandler force install moved to CSS.CompanionObject to make sure it happens in time
- addClass/removeClass now accepts vararg
- alert() function now returns Alert object
- Fixed bug: Inherited properties cannot be accessed via getProperty - NoSuchFieldException (https://github.com/edvin/tornadofx/issues/141)
- Uncaught exceptions will now be logged to the console to ensure error message delivery even when UI is not initialized
- Fixed CheckBoxCell binding (https://github.com/edvin/tornadofx/issues/140)
- Builder op block made optional on many builders (https://github.com/edvin/tornadofx/issues/126)
- Fixed bug in chooseFile (returned list with null instead of empty list when nothing was selected

## [1.5.1] - 2016-06-29

### Added

- Shape builders (https://github.com/edvin/tornadofx/issues/129)
- Animation builders (https://github.com/edvin/tornadofx/issues/131)
- Replace View function: `UIComponent.replaceWith`
- `fxid()` specific fx:id name as optional parameter
- webview builder

### Changed

- Call `onUndock` when UIComponent.modalStage closes
- Rewrite of the CSS sub structure, cleaner selector syntax, negative dimensions, no need for `select` keyword for single selectors

## [1.5.0] - 2016-06-10

### Added

- Multivalue property support in type safe stylesheets (API break)
- `UIComponent.onDock` and `UIComponent.onUndock`

## [1.4.10] - 2016-06-02

### Added

- Default Rest Engine supports gzip/deflate
- Default Rest Engine adds Accept: application/json by default

### Changed

- Moved box/c functions outside CssBlock so they can be used in Stylesheet companion object
- Better error reporting and logging for missing or wrong fx:id vs fxid() usage

## [1.4.9] - 2016-05-29

### Added

- Convert Iterable<JsonModel> to JsonArray (`Iterable<JsonModel>.toJSON()`)
- Clipboard functions (https://github.com/edvin/tornadofx/issues/110)
- ContextMenu builder
- TreeTableView column builder that takes an observable value creator
- TreeTableView `rowItem` accessor
- TreeTableView `onUserSelect`
- Preferences can be saved and loaded using the prefences function, see https://github.com/edvin/tornadofx/pull/107

## [1.4.8] - 2016-05-20

### Added

- Inline type safe styles
- Easier navigation of View to Node and Node to View (https://github.com/edvin/tornadofx/issues/112)
- Fragments can be declaratively created via `fragment` delegate
- Type Safe CSS URL Handler will be force-installed if the JVM does not pick it up

### Changed

- Upgrade to Kotlin 1.0.2

## [1.4.7] - 2016-05-10

### Added

- Form Builder (https://github.com/edvin/tornadofx/issues/111)

## [1.4.6] - 2016-05-06

### Added

- openModal supports new optional `block` and `owner` parameters
- Spinner builder (https://github.com/edvin/tornadofx/issues/106)
- POJO Binding Support (https://github.com/edvin/tornadofx/issues/104)

### Changed

- App can be started without overriding `primaryView` -> startup parameter `--view-class=package.View`
- addClass, removeClass, toggleClass returns the Node it was applied to (for chaining support)

## [1.4.5] - 2016-04-29

### Changed

- Live Views no longer reloads nested UIComponents twice (https://github.com/edvin/tornadofx/issues/98)
- Added log info message when a View is reloaded
- `openModal` did not configure tornadofx.scene correctly, causing issues with Live Views
- `Node.setId(Styles.someId)` did not set the correct value

### Removed

- SingleViewApp increased framework complexity and had too many caveats so it was removed
- UIComponent.pack/unpack was removed because their function was not needed and not intuitive (https://github.com/edvin/tornadofx/issues/98#issuecomment-215674901)

## [1.4.4] - 2016-04-27

### Added

- Program parameters `--live-stylesheets`, `--live-views`, `--dump-stylesheets` and `--dev-mode` 
- Hot View Reload (https://github.com/edvin/tornadofx/issues/96) 
- `children(nodeList)` builder helper to redirect built children to a specific node list (https://github.com/edvin/tornadofx/issues/95) 
- `buttonbar` builder (https://github.com/edvin/tornadofx/issues/95)
- `ButtonBar.button` builder (https://github.com/edvin/tornadofx/issues/95)
- `togglegroup` builder

## [1.4.3] - 2016-04-23

### Added

- Type Safe CSS Builders (https://github.com/edvin/tornadofx/issues/80) [Docs here](https://github.com/edvin/tornadofx/wiki/Type-Safe-CSS)
- TableColumn/TreeTableColumn `addClass`/`hasClass`/`removeClass`/`toggleClass` functions
- Binding support (https://github.com/edvin/tornadofx/issues/91)
- `FX.registerApplication(app, stage)` function for easy integration with existing apps (https://github.com/edvin/tornadofx/issues/89) [Docs here](https://github.com/edvin/tornadofx/wiki/Integrate-with-existing-JavaFX-Applications)
- `colorpicker` builder (https://github.com/edvin/tornadofx/issues/76)
- `chooseFile` File Chooser (https://github.com/edvin/tornadofx/issues/76)
- `pagination` builder (https://github.com/edvin/tornadofx/issues/76)
- Configurable alert dialog 
- `Node.bindClass` applies an observable style class to a node (https://github.com/edvin/tornadofx/issues/88)
- Toolbar.spacer and ToolBar.separator builders

### Changed

- Fixed dual instantiation of SingleViewApp
- `runAsync` replaces `background` to avoid collisions with `Region.background`. `background` is now deprecated

## [1.4.2] - 2016-04-14

### Added

- External dependency injection support - Guice, Spring++ (https://github.com/edvin/tornadofx/issues/79)
- `SingleViewApp` for small/example applications (https://github.com/edvin/tornadofx/issues/74)
- `SortedFilteredList` for sorting and filtering data in list controls (https://github.com/edvin/tornadofx/issues/62)
- `TableView.makeIndexColumn` (https://github.com/edvin/tornadofx/pull/64)
- `tableview` builder accepts optional item list
- `TableColumn` cell factories: `useComboBox`, `useTextField`, `useChoiceBox`, `useProgressBar`, `useCheckbox` and `useDatePicker` (https://github.com/edvin/tornadofx/issues/67)
- `TableColumn.enableTextWrap` (https://github.com/edvin/tornadofx/pull/65)
- `TableColumn` cell factory that wraps `PropertyValueFactory` for better POJO support (https://github.com/edvin/tornadofx/pull/75)
- `splitpane` builder (https://github.com/edvin/tornadofx/issues/72)
- `anchorpane` builder (https://github.com/edvin/tornadofx/issues/84)
- `accordion` builder (https://github.com/edvin/tornadofx/pull/73)
- `JsonStructure.toPrettyString` (https://github.com/edvin/tornadofx/pull/77)
- `text` builder (https://github.com/edvin/tornadofx/issues/76)
- `textflow` builder (https://github.com/edvin/tornadofx/issues/76)
- `htmleditor` builder (https://github.com/edvin/tornadofx/pull/83)
- `hyperlink` builder (https://github.com/edvin/tornadofx/pull/78)
- `passwordfield` builder (https://github.com/edvin/tornadofx/pull/78)
- `radiobutton` builder (https://github.com/edvin/tornadofx/pull/78)
- `togglebutton` builder (https://github.com/edvin/tornadofx/pull/78)
- `slider` builder (https://github.com/edvin/tornadofx/pull/81)
- `separator` builder (https://github.com/edvin/tornadofx/pull/82)
- `choicebox` builder (https://github.com/edvin/tornadofx/pull/82)

### Changed

- Upgrade to Kotlin 1.0.1-2
- `Node.toggleClass` could potentially add duplicates
- `TableView/TreeTableView.resizeColumnsToFitContent` scans 50 rows by default
- HttpURLEngine correctly sets Content-Type header
- Som builders were not all lowercase (titledPane renamed to titledpane)

## [1.4.1] - 2016-03-28

### Added

- Chart builders (https://github.com/edvin/tornadofx/issues/55) [Examples here](https://github.com/edvin/tornadofx/wiki/Charts)
- Tooltip builder (https://github.com/edvin/tornadofx/issues/58)

## [1.4.0] - 2016-03-26

This version is binary incompatible if you used the REST Client, perform a clean build
 when upgrading.

As `Apache HttpClient` is no longer required, most of the `HttpResponse` extension functions
 has been removed and reimplemented in the `Rest.Response` interface. If you accessed `HttpClient`
 classes directly, you will need to adjust some code. See the [REST Client documentation](https://github.com/edvin/tornadofx/wiki/REST-Client)
 for updated information.
 	
### Added

- Injection support in the `App` class (https://github.com/edvin/tornadofx/issues/54)
- `TableView/TreeTableView.resizeColumnsToFitContent` function (https://github.com/edvin/tornadofx/issues/48)
- `TreeTableView` and `TreeView` builders (https://github.com/edvin/tornadofx/issues/47)
- Easy access to application resources (https://github.com/edvin/tornadofx/issues/44)
- Alternative view location for [`fxml()` delegate](https://github.com/edvin/tornadofx/wiki/Components#ui-built-with-fxml)

### Changed

- Upgrade to Kotlin 1.0.1
- `Apache HttpClient` is now an optional dependency. Rest API uses `HttpURLConnection` by default (https://github.com/edvin/tornadofx/issues/40)

## [1.3.2] - 2016-03-07

### Added

- @FXML delegate (https://github.com/edvin/tornadofx/issues/34)
- i18n Support (https://github.com/edvin/tornadofx/issues/29)
- `TableView.column()` support for `ObservableValue` member fields
- `FX.runAndWait` sync execution helper
- `TableColumn.makeEditable` extension
- `JsonModelAuto` automatically converts from JavaFX Properties to JSON (requires kotlin-reflect)
- Menu/MenuItem builders
- More layout builders
- More constraints for builders
- `ListView` builder
- `ScrollPane` builder

### Changed

- `Fragment` should not be injectable (https://github.com/edvin/tornadofx/issues/31)

### Removed

- `FXTableView` removed, `column` functions are now extensions on `TableView`
- `TableView.addColumn` removed, replaced by the new `column` functions

## [1.3.1] - 2016-02-28

### Added
- Arbitrary properties per `Component` (https://github.com/edvin/tornadofx/issues/23)
- `singleAssign()` property delegates (https://github.com/edvin/tornadofx/issues/17)
- Tests for `singleAssign()`
- BorderPane builder (https://github.com/edvin/tornadofx/pull/16)
- `Node.gridpaneConstraints` extension function (https://github.com/edvin/tornadofx/issues/12)
- `Node.vboxConstraints` extension function
- `Node.hboxConstraints` extension function
- `TableView` builder (https://github.com/edvin/tornadofx/issues/11)
- Async loading of items for datadriven components (https://github.com/edvin/tornadofx/issues/14)
- `task`/`ui` to run async jobs outside of `Component`

### Changed
- Builder for Tab now require the content pane as input parameter to avoid confusion (https://github.com/edvin/tornadofx/issues/8)
- UIComponent#openModal() no longer requests focus for root component - caller can decide instead
- Property delegate now produces non-nullable property types
- `GridPane.row()` no long hogs the GridPane `userData` object to track rowId

## [1.3.0] - 2016-02-19

### Added
- Delegates for JavaFX Properties (https://github.com/edvin/tornadofx/issues/3)

### Changed
- Changed Maven coordinates to `no.tornado:tornadofx`
- Recompiled for Kotlin 1.0

## [1.2.3] - 2016-02-15

### Added
- Property support for builders, i.e `textfield(customer.nameProperty)`
- More builders

### Changed
- Rest client now uses PoolingHttpClientConnectionManager to support multiple threads
- HttpResponse.consume() never throws exception

## [1.2.2] - 2016-02-08
- Recompiled for Kotlin RC<|MERGE_RESOLUTION|>--- conflicted
+++ resolved
@@ -19,12 +19,8 @@
 
 - CSS warning should not be issued in OSGi environment, since bundle activator installs CSS URL Handler
 - All shape builders accepts `Number` instead of `Double` so you can write `circle(10, 10, 5)` instead of `circle(10.0, 10.0, 5.0)`
-<<<<<<< HEAD
-- Deprecated `menuitem` builders in favor of `item` builders, which work the same way as other builders with respect to action (IDEA provides quick fix)
-=======
 - ComboBox.validator moved to ComboBoxBase.validator to support ColorPicker and DatePicker as well
 - Removed InstanceScoped and removed it from Wizard. It was not needed.
->>>>>>> ac7310ae
 
 ## [1.7.4] - 2017-04-28
 
