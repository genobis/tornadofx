# Change Log

All notable changes to this project will be documented in this file.

## [1.5.8-SNAPSHOT]

<<<<<<< HEAD
- Added canvas() builder
=======
- Proxy support for Rest client (Set `client.proxy = Proxy()`)
- Pane builder (https://github.com/edvin/tornadofx/issues/208)
- Iterable<Node>.style will apply styles to all elements in collection
- Added `Node.alignment` property that knows how to apply alignment depending on the parent
- Added `Node.margin` property that knows how to apply margin depending on the parent
- canvas builder
- All constraint builders no longer set default values for properties that are not overridden
>>>>>>> cc470cd1
- Kotlin 1.0.5
- Added `stackpaneConstraints` builder (margin/alignment) (https://github.com/edvin/tornadofx/issues/206)
- Added `Node.hgrow` and `Node.vgrow` properties (https://github.com/edvin/tornadofx/issues/204)
- ComboBox.cellFormat also formats button cell by default with option to override
- UIComponent.openWindow() opens a new modeless Window
- TreeView.bindSelected(itemProperty) and TreeView.bindSelected(itemViewModel)
- Rest POST supports InputStream (https://github.com/edvin/tornadofx/pull/200)
- Removed deprecated `findFragment` - use `find` instead
- ViewModel.ignoreDirtyStateProperties list of properties that should not be considered when calculating dirty state
- Removed deprecated `replaceWith` overloads (https://github.com/edvin/tornadofx/issues/199)
- Scope support
- ViewModel is now `Component` and `Injectable` so it supports injection.
- addClass/removeClass/toggleClass now also works for pseudo classes (https://github.com/edvin/tornadofx/issues/198)
- ItemViewModel().bindTo(listCellFragment)
- resources.stream("some-resource") locates InputStream for resource

## [1.5.7] - 2016-10-21

- Fixed LayoutDebugger not showing debugged scene correctly (https://github.com/edvin/tornadofx/issues/192)
- App.shouldShowPrimaryStage() can be used to initially hide the primary stage
- Node.onDoubleClick handler
- chooseDirectory function
- ListView.bindSelected(itemProperty) and ListView.bindSelected(itemViewModel)
- TableView.bindSelected(itemProperty) and TableView.bindSelected(itemViewModel)
- Added ItemViewModel to reduce boiler plate for ViewModels with one source object
- SortedFilteredList now supports editing writeback to the underlying observable list
- View.replaceWith now updates scene property to support Live Views (https://github.com/edvin/tornadofx/issues/191)
- ViewModel bind return value is now optional to support eventually available items
- ViewModel detects changes to the source object and applies to the model counterpart automatically
- ViewModel `bind(autocommit = true) { .. }` option
- Mnemonic in Field labels (form -> field -> input.mnemonicTarget())
- Added ItemFragment and ListCellFragment. Will add TableCellFragment etc shortly.
- Added TreeView.cellDecorator
- Node.hide and Node.show
- Node.toggleClass(class, observableBooleanValue)
- Removed cell as `this` for `cellCache`. The cell could change, so taking it into account was a mistake.
- App MainView parameter can now be a `Fragment` as well as `View`
- ListView `cellCache` provider to create a cached graphic node per item
- Kotlin 1.0.4
- The `di()` delegate no longer calls out to the `DIContainer` for every access, effectively caching the lookup
- The `fxid()` delegate can now inject any type, not just `EventTarget` subclasses
- Added non-null `onChange` overrides for primitive `ObservableValue`s
- Fixed bug with `Node.fade` reversed animations (was also affecting `ViewTransitions`)
- Deprecated confusing CSS `add` function if favor of `and`

## [1.5.6] - 2016-09-19

- ViewModel.onCommit() function that will be called after a successful commit
- TableView SmartResize Policy (https://github.com/edvin/tornadofx/wiki/TableView-SmartResize)
- `dynamicContent` builder that will replace content in a Node when an observable value changes
- Alternative `TableView.column` builder with auto-conversion to observable value (`column("Title", ReturnType::class) { value { it.value.somePropertyOrValue })`
- DataGrid component 
- TableColumn `cellCache` provider to create a cached graphic node per item
- Padding shortcuts (paddingRight, paddingLeft, paddingTop, paddingBottom) to Region
- TableView support for Nested Columns (`nestedColumn(title) { // add child columns here }`)
- TableView support for expanded row node (`rowExpander { // create node to show on expand here }`) (https://edvin.gitbooks.io/tornadofx-guide/content/5.%20Builders%20II%20-%20Data%20Controls.html#row-expanders) 
- Fixed bug where image URLs defined in CSS were rendered wrong
- Added support for skipping snake-casing in CSS rules (names still have to be valid css identifiers)
- Fixed bug where CSS selectors defined with strings would have their capitalization changed (`".testThing"` => `".test-thing"`, `cssclass("testThing")` => `.test-thing`)
- Updated the `ViewTransition` code to be more flexible (including now working with any `Node`, not just `View`s and `Fragment`s).
    - Also added several new built in `ViewTransition`s
- Added new `Node` animation helper functions for various transformations
- FXML files can now contain `fx:controller` attribute to help with content assist, if `hasControllerAttribute = true` is passed to the `fxml` delegate (https://github.com/edvin/tornadofx/issues/179)
- Fix exception in chooseFile when user cancels in Multi mode

## [1.5.5] - 2016-08-19

- Stylesheets can be loaded via ServiceLoader (`META-INF/services/tornadofx.Stylesheet` with reference to the stylesheet class)
- Default constructor was re-added to `tornadofx.App` to support `Run View` in IDEA Plugin
- `resizeColumnsToFitContent` has `afterResize` callback parameter
- SortedFilteredList.asyncItems function
- SortedFilteredList can now be assigned as items to tableview/listview builder without calling `bindTo`
- `DefaultErrorHandler.filter` listens to uncaught errors and can consume them to avoid the default error dialog.
- `json.add(key, JsonModel)` automatically converts to JSON
- CSS DSL now supports imports through constructor parameters. e.g. `class DialogStyle : StyleSheet(BaseStyle::class) { ... }`
- Fixed a bug in `View.replaceWith` which caused the whole scene to change even when for sub views

## [1.5.4] - 2016-08-03

This release fixes an issue with type safe stylesheets. `importStylesheet(Styles::class)` would fail unless an OSGi runtime was available.

## [1.5.3] - 2016-08-02

### Added

- `App.createPrimaryScene` overridable function to specify how the scene for the primary View is created
- OSGI manifest metadata
- LayoutDebugger can edit new Node properties: `spacing`
- Stylesheets can be dynamically added at runtime and will affect all active scenes
- Convenience methods for creating bindings on any object. e.g. `stringBinding(person, person.firstNameProperty, person.lastNameProperty) { "$firstName, #lastName" }`
- View/Fragment takes optional title in constructor

### Changed

- UIComponent.showModal now supports reopening even if modalStage was never removed
- `fieldset` block now operates on an `HBox` instead of `Pane` so you can write `alignment = Pos.BASELINE_RIGHT` to right-align buttons etc
- Set modalStage before showAndWait() (https://github.com/edvin/tornadofx/pull/151)
- `Parent.find` and `UIComponent.find` renamed to `lookup` for better alignment with JavaFX `lookup` and to avoid confusion with `find(View::class)` 
- Improved `BorderPane` builders, they also now accept `UIComponent` references instead of instances
- Builders now operate on `EventTarget` instead of `Pane` and as a result, many builders have improved syntax and functionality
- Reduced boilerplate for `App` creation (you can now use `class MyApp : App(MyView::class, Styles::class)`
- ViewModel `commit` and `rollback` run on the UI thread because decorators might be invoked 
- ViewModel `commit` accepts a function that will be run if the commit is successful
- `find` can now also find `Fragments`, so `findFragment` is deprecated
- `lookup` takes an optional op that operates on the UIComponent it found
- `TreeTableView/TableView.populate` accepts any kind of `Iterable<T>` instead of `List`

## [1.5.2] - 2016-07-21

### Added

- Validation support
- Decoration support
- Node.removeFromParent()
- Dimension arithmetics (https://github.com/edvin/tornadofx/pull/146)
- Get a reference to objects in other Components via `get(ComponentType::propertyName)` and set them via `set(ComponentType::propertyName, value`
- `Node.replaceChildren` replaces current children with new ones created with builder
- `Node.runAsyncWithProgress` shows a progress indicator instead of while async task is running 
- `runAsync` on Injectable class references (`CustomerController::class.runAsync { listContacts(customerId) }`)
- `runAsync` on Injectable class function references (`CustomerController::listContacts.runAsync(customerId)`)
- `ObservableValue.onChange` listener
- `UIComponent.whenDocked` and `UIComponent.whenUndocked`
- LayoutDebugger (https://github.com/edvin/tornadofx/wiki/Layout-Debugger)
- ViewModel (https://github.com/edvin/tornadofx/wiki/ViewModel)
- TableView `cellDecorator`
- ComboBox `cellFormat` formatter function
- TreeView `lazyPopulate` alternative to `populate` that lazily creates children as needed
- TreeItem nesting extension functions (https://github.com/edvin/tornadofx/issues/134)
- TableView `selectWhere()`, `moveToTopWhere()` and `moveToBottomWhere()` (https://github.com/edvin/tornadofx/issues/134)
- Group builder `group`
- Improved tab for tabpane builder `tab("Name") { operateOnTab(); content { .. } }`
- Create bindings dependent on an ObservableValue: `objectBinding` + `integerBinding`, `longBinding` etc for all applicable types
- New, simplified method of creating properties `val nameProperty = SimpleStringProperty(); var name by nameProperty` (https://github.com/edvin/tornadofx/pull/143)
- Extract a JsonObject and turn it into a JsonModel by with `json.jsonModel("key")`
- `kotlin-reflect.jar` is now a default dependency. It can be removed if you don't use any of the TableView.`column` functions. Over time, more features will probably require it.
- Replace View function `UIComponent.replaceWith` now accepts `KClass<View>` and `KClass<Fragment>` as well as UIComponent instances
- label() and text() builders now accepts an ObservableValue<String> for unidirectional binding
- Added non-null JSON getters (`getLong(key)` returns Long while `long(key)` returns Long?)
- Improved compatibility with ScenicView by not creating inline/crossinline cellformatters (https://youtrack.jetbrains.com/issue/KT-13148)
 
### Changed

- ImageView builder now loads image lazily by default
- CSSUrlHandler force install moved to CSS.CompanionObject to make sure it happens in time
- addClass/removeClass now accepts vararg
- alert() function now returns Alert object
- Fixed bug: Inherited properties cannot be accessed via getProperty - NoSuchFieldException (https://github.com/edvin/tornadofx/issues/141)
- Uncaught exceptions will now be logged to the console to ensure error message delivery even when UI is not initialized
- Fixed CheckBoxCell binding (https://github.com/edvin/tornadofx/issues/140)
- Builder op block made optional on many builders (https://github.com/edvin/tornadofx/issues/126)
- Fixed bug in chooseFile (returned list with null instead of empty list when nothing was selected

## [1.5.1] - 2016-06-29

### Added

- Shape builders (https://github.com/edvin/tornadofx/issues/129)
- Animation builders (https://github.com/edvin/tornadofx/issues/131)
- Replace View function: `UIComponent.replaceWith`
- `fxid()` specific fx:id name as optional parameter
- webview builder

### Changed

- Call `onUndock` when UIComponent.modalStage closes
- Rewrite of the CSS sub structure, cleaner selector syntax, negative dimensions, no need for `select` keyword for single selectors

## [1.5.0] - 2016-06-10

### Added

- Multivalue property support in type safe stylesheets (API break)
- `UIComponent.onDock` and `UIComponent.onUndock`

## [1.4.10] - 2016-06-02

### Added

- Default Rest Engine supports gzip/deflate
- Default Rest Engine adds Accept: application/json by default

### Changed

- Moved box/c functions outside CssBlock so they can be used in Stylesheet companion object
- Better error reporting and logging for missing or wrong fx:id vs fxid() usage

## [1.4.9] - 2016-05-29

### Added

- Convert Iterable<JsonModel> to JsonArray (`Iterable<JsonModel>.toJSON()`)
- Clipboard functions (https://github.com/edvin/tornadofx/issues/110)
- ContextMenu builder
- TreeTableView column builder that takes an observable value creator
- TreeTableView `rowItem` accessor
- TreeTableView `onUserSelect`
- Preferences can be saved and loaded using the prefences function, see https://github.com/edvin/tornadofx/pull/107

## [1.4.8] - 2016-05-20

### Added

- Inline type safe styles
- Easier navigation of View to Node and Node to View (https://github.com/edvin/tornadofx/issues/112)
- Fragments can be declaratively created via `fragment` delegate
- Type Safe CSS URL Handler will be force-installed if the JVM does not pick it up

### Changed

- Upgrade to Kotlin 1.0.2

## [1.4.7] - 2016-05-10

### Added

- Form Builder (https://github.com/edvin/tornadofx/issues/111)

## [1.4.6] - 2016-05-06

### Added

- openModal supports new optional `block` and `owner` parameters
- Spinner builder (https://github.com/edvin/tornadofx/issues/106)
- POJO Binding Support (https://github.com/edvin/tornadofx/issues/104)

### Changed

- App can be started without overriding `primaryView` -> startup parameter `--view-class=package.View`
- addClass, removeClass, toggleClass returns the Node it was applied to (for chaining support)

## [1.4.5] - 2016-04-29

### Changed

- Live Views no longer reloads nested UIComponents twice (https://github.com/edvin/tornadofx/issues/98)
- Added log info message when a View is reloaded
- `openModal` did not configure tornadofx.scene correctly, causing issues with Live Views
- `Node.setId(Styles.someId)` did not set the correct value

### Removed

- SingleViewApp increased framework complexity and had too many caveats so it was removed
- UIComponent.pack/unpack was removed because their function was not needed and not intuitive (https://github.com/edvin/tornadofx/issues/98#issuecomment-215674901)

## [1.4.4] - 2016-04-27

### Added

- Program parameters `--live-stylesheets`, `--live-views`, `--dump-stylesheets` and `--dev-mode` 
- Hot View Reload (https://github.com/edvin/tornadofx/issues/96) 
- `children(nodeList)` builder helper to redirect built children to a specific node list (https://github.com/edvin/tornadofx/issues/95) 
- `buttonbar` builder (https://github.com/edvin/tornadofx/issues/95)
- `ButtonBar.button` builder (https://github.com/edvin/tornadofx/issues/95)
- `togglegroup` builder

## [1.4.3] - 2016-04-23

### Added

- Type Safe CSS Builders (https://github.com/edvin/tornadofx/issues/80) [Docs here](https://github.com/edvin/tornadofx/wiki/Type-Safe-CSS)
- TableColumn/TreeTableColumn `addClass`/`hasClass`/`removeClass`/`toggleClass` functions
- Binding support (https://github.com/edvin/tornadofx/issues/91)
- `FX.registerApplication(app, stage)` function for easy integration with existing apps (https://github.com/edvin/tornadofx/issues/89) [Docs here](https://github.com/edvin/tornadofx/wiki/Integrate-with-existing-JavaFX-Applications)
- `colorpicker` builder (https://github.com/edvin/tornadofx/issues/76)
- `chooseFile` File Chooser (https://github.com/edvin/tornadofx/issues/76)
- `pagination` builder (https://github.com/edvin/tornadofx/issues/76)
- Configurable alert dialog 
- `Node.bindClass` applies an observable style class to a node (https://github.com/edvin/tornadofx/issues/88)
- Toolbar.spacer and ToolBar.separator builders

### Changed

- Fixed dual instantiation of SingleViewApp
- `runAsync` replaces `background` to avoid collisions with `Region.background`. `background` is now deprecated

## [1.4.2] - 2016-04-14

### Added

- External dependency injection support - Guice, Spring++ (https://github.com/edvin/tornadofx/issues/79)
- `SingleViewApp` for small/example applications (https://github.com/edvin/tornadofx/issues/74)
- `SortedFilteredList` for sorting and filtering data in list controls (https://github.com/edvin/tornadofx/issues/62)
- `TableView.makeIndexColumn` (https://github.com/edvin/tornadofx/pull/64)
- `tableview` builder accepts optional item list
- `TableColumn` cell factories: `useComboBox`, `useTextField`, `useChoiceBox`, `useProgressBar`, `useCheckbox` and `useDatePicker` (https://github.com/edvin/tornadofx/issues/67)
- `TableColumn.enableTextWrap` (https://github.com/edvin/tornadofx/pull/65)
- `TableColumn` cell factory that wraps `PropertyValueFactory` for better POJO support (https://github.com/edvin/tornadofx/pull/75)
- `splitpane` builder (https://github.com/edvin/tornadofx/issues/72)
- `anchorpane` builder (https://github.com/edvin/tornadofx/issues/84)
- `accordion` builder (https://github.com/edvin/tornadofx/pull/73)
- `JsonStructure.toPrettyString` (https://github.com/edvin/tornadofx/pull/77)
- `text` builder (https://github.com/edvin/tornadofx/issues/76)
- `textflow` builder (https://github.com/edvin/tornadofx/issues/76)
- `htmleditor` builder (https://github.com/edvin/tornadofx/pull/83)
- `hyperlink` builder (https://github.com/edvin/tornadofx/pull/78)
- `passwordfield` builder (https://github.com/edvin/tornadofx/pull/78)
- `radiobutton` builder (https://github.com/edvin/tornadofx/pull/78)
- `togglebutton` builder (https://github.com/edvin/tornadofx/pull/78)
- `slider` builder (https://github.com/edvin/tornadofx/pull/81)
- `separator` builder (https://github.com/edvin/tornadofx/pull/82)
- `choicebox` builder (https://github.com/edvin/tornadofx/pull/82)

### Changed

- Upgrade to Kotlin 1.0.1-2
- `Node.toggleClass` could potentially add duplicates
- `TableView/TreeTableView.resizeColumnsToFitContent` scans 50 rows by default
- HttpURLEngine correctly sets Content-Type header
- Som builders were not all lowercase (titledPane renamed to titledpane)

## [1.4.1] - 2016-03-28

### Added

- Chart builders (https://github.com/edvin/tornadofx/issues/55) [Examples here](https://github.com/edvin/tornadofx/wiki/Charts)
- Tooltip builder (https://github.com/edvin/tornadofx/issues/58)

## [1.4.0] - 2016-03-26

This version is binary incompatible if you used the REST Client, perform a clean build
 when upgrading.

As `Apache HttpClient` is no longer required, most of the `HttpResponse` extension functions
 has been removed and reimplemented in the `Rest.Response` interface. If you accessed `HttpClient`
 classes directly, you will need to adjust some code. See the [REST Client documentation](https://github.com/edvin/tornadofx/wiki/REST-Client)
 for updated information.
 	
### Added

- Injection support in the `App` class (https://github.com/edvin/tornadofx/issues/54)
- `TableView/TreeTableView.resizeColumnsToFitContent` function (https://github.com/edvin/tornadofx/issues/48)
- `TreeTableView` and `TreeView` builders (https://github.com/edvin/tornadofx/issues/47)
- Easy access to application resources (https://github.com/edvin/tornadofx/issues/44)
- Alternative view location for [`fxml()` delegate](https://github.com/edvin/tornadofx/wiki/Components#ui-built-with-fxml)

### Changed

- Upgrade to Kotlin 1.0.1
- `Apache HttpClient` is now an optional dependency. Rest API uses `HttpURLConnection` by default (https://github.com/edvin/tornadofx/issues/40)

## [1.3.2] - 2016-03-07

### Added

- @FXML delegate (https://github.com/edvin/tornadofx/issues/34)
- i18n Support (https://github.com/edvin/tornadofx/issues/29)
- `TableView.column()` support for `ObservableValue` member fields
- `FX.runAndWait` sync execution helper
- `TableColumn.makeEditable` extension
- `JsonModelAuto` automatically converts from JavaFX Properties to JSON (requires kotlin-reflect)
- Menu/MenuItem builders
- More layout builders
- More constraints for builders
- `ListView` builder
- `ScrollPane` builder

### Changed

- `Fragment` should not be injectable (https://github.com/edvin/tornadofx/issues/31)

### Removed

- `FXTableView` removed, `column` functions are now extensions on `TableView`
- `TableView.addColumn` removed, replaced by the new `column` functions

## [1.3.1] - 2016-02-28

### Added
- Arbitrary properties per `Component` (https://github.com/edvin/tornadofx/issues/23)
- `singleAssign()` property delegates (https://github.com/edvin/tornadofx/issues/17)
- Tests for `singleAssign()`
- BorderPane builder (https://github.com/edvin/tornadofx/pull/16)
- `Node.gridpaneConstraints` extension function (https://github.com/edvin/tornadofx/issues/12)
- `Node.vboxConstraints` extension function
- `Node.hboxConstraints` extension function
- `TableView` builder (https://github.com/edvin/tornadofx/issues/11)
- Async loading of items for datadriven components (https://github.com/edvin/tornadofx/issues/14)
- `task`/`ui` to run async jobs outside of `Component`

### Changed
- Builder for Tab now require the content pane as input parameter to avoid confusion (https://github.com/edvin/tornadofx/issues/8)
- UIComponent#openModal() no longer requests focus for root component - caller can decide instead
- Property delegate now produces non-nullable property types
- `GridPane.row()` no long hogs the GridPane `userData` object to track rowId

## [1.3.0] - 2016-02-19

### Added
- Delegates for JavaFX Properties (https://github.com/edvin/tornadofx/issues/3)

### Changed
- Changed Maven coordinates to `no.tornado:tornadofx`
- Recompiled for Kotlin 1.0

## [1.2.3] - 2016-02-15

### Added
- Property support for builders, i.e `textfield(customer.nameProperty)`
- More builders

### Changed
- Rest client now uses PoolingHttpClientConnectionManager to support multiple threads
- HttpResponse.consume() never throws exception

## [1.2.2] - 2016-02-08
- Recompiled for Kotlin RC<|MERGE_RESOLUTION|>--- conflicted
+++ resolved
@@ -4,9 +4,6 @@
 
 ## [1.5.8-SNAPSHOT]
 
-<<<<<<< HEAD
-- Added canvas() builder
-=======
 - Proxy support for Rest client (Set `client.proxy = Proxy()`)
 - Pane builder (https://github.com/edvin/tornadofx/issues/208)
 - Iterable<Node>.style will apply styles to all elements in collection
@@ -14,7 +11,7 @@
 - Added `Node.margin` property that knows how to apply margin depending on the parent
 - canvas builder
 - All constraint builders no longer set default values for properties that are not overridden
->>>>>>> cc470cd1
+- Added canvas() builder
 - Kotlin 1.0.5
 - Added `stackpaneConstraints` builder (margin/alignment) (https://github.com/edvin/tornadofx/issues/206)
 - Added `Node.hgrow` and `Node.vgrow` properties (https://github.com/edvin/tornadofx/issues/204)
