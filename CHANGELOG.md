# Change Log

## [1.7.11-SNAPSHOT]

### Fixed

- Accessing last item in DataGridFocusModel was not possible

### Changes

- Parameters passed to Views will now be updated if you do another find() (https://github.com/edvin/tornadofx/issues/443)
- SingleAssign now throws UninitializedPropertyAccessException instead of Exception
- Removed inc() and dec() from properties
- rangeTo from properties is now lazy
- loadFont size parameter is changed from Double to Number
- Lots of internal refactoring thanks to @tieskedh
- Kotlin 1.1.4
- Wizard and ViewModel are now internationalized
- imageview() builder accepts ObservableValue<Image?> (https://github.com/edvin/tornadofx-guide/issues/43)
- added option to increment and decrement spinners by scrolling (https://github.com/edvin/tornadofx/pull/425)
- onUndock is now called for the View currently embedded as the scene root of a Window when it closes (https://github.com/edvin/tornadofx/issues/427)
- Launch<AppClass> helper for nicer main functions (https://github.com/edvin/tornadofx/pull/431)

### Additions

<<<<<<< HEAD
- CheckMenuItem.bind()
=======
- TreeTableView.bindSelected()
>>>>>>> c5a90e3c
- Button builders with text property support
- Collection Property Delegates (https://github.com/edvin/tornadofx/pull/454)
- Workspace.create button and corresponding UIComponent onCreate callback and creatable property
- Lots of reified functions
- The default ErrorHandler shows structured information about failed HTTP requests
- RestException containing request, response and the underlying exception
- Added JsonBuilder.add(key, Iterable<JsonModel>) to avoid having to call toJSON() on it (https://github.com/edvin/tornadofx/issues/414)
- ViewModel partial rollback (https://github.com/edvin/tornadofx/issues/420)
- FX.addChildInterceptor that can veto or custom add builder children to their parent. Useful for MigPane for example.
- Tab.select() for easier selection of tab without having to access tabPane.selectionModel
- TabPane.contains(UIComponent) and Iterable<Node>.contains(UIComponent)
- Override -fx-accent with type-safe CSS property accentColor
- Component.paramsProperty can be used to detec changes to incoming parameters (overriden on new find)

## [1.7.10]

### Fixed

- Fieldset captions are gone (https://github.com/edvin/tornadofx/issues/399)
- Fieldset padding is missing (https://github.com/edvin/tornadofx/issues/401)
- AutoCompleteComboBoxSkin no longer throws upon reconfiguration

### Changes

- AutoCompleteComboBoxSkin: Added an option to use automatic width for the popup

## [1.7.9] - 2017-08-04

### Additions

- weak delegate for easier construction of weak references that need a deinit callback
- The following extension functions (`managedWhen`, `visibleWhen`, `hiddenWhen`, `disableWhen`, `enableWhen`, `removeWhen`, `onHover`) 
  now return the node the are called on.
- TableColumn.cellFragment to match ListView.cellFragment + SmartTableCell which encapsulate cellFormat, cellCache and cellFragment
- bindChildren(observableSet, converter) to completement the observableList version
- sequentialTransition, parallelTransition builders (https://github.com/edvin/tornadofx/issues/373)
- ObservableList<*>.sizeProperty keeps track of the number of items in an ObservableList
- KeyboardLayout which can export to keyboard-layout-editor.com format
- ObservableValue<T>.onChangeOnce() and ObservableValue<T>.onChangeTimes(n) will disconnect listener after n events
- ViewModel.markDirty(property) to explicitly set a property dirty, for example when a bound list is changed internally
- ViewModel supports binding maps
- `MutableMap.toProperty(key) { generateProperty() }` writes back into the map on change

### Fixed

- Form and Field properties got updated to the new more concise syntax propertyName() vs. property
- LazyTreeItem will now only set children once after getChildren is called.
- DataGrid properly updates when operating on a bound list (https://github.com/edvin/tornadofx/issues/385)
- DataGrid reselects same index if item at selected index is removed (https://github.com/edvin/tornadofx/issues/386)
- imageview builder now accepts null from an `ObservableValue<String>`
- TreeView.cellFormat now unbinds the textProperty and the graphicProperty
- Reified type parameter to ViewModel.bind() to solve properties that are null at the binding call (https://github.com/edvin/tornadofx/issues/365)
- ViewModel.bind() for properties that are null at the binding call + now supports Long amd ObservableList as well
- Fixed Chart.series() bug (https://github.com/edvin/tornadofx/issues/354)
- External/synced changes to bound ViewModel properties should not affect dirty state (https://github.com/edvin/tornadofx/issues/358)
- showModal/showWindow now resizes the window before calling onDock, so the View can override placement easier (https://github.com/edvin/tornadofx/issues/360)
- Avoid extension function confusion on `Configurable` by introducing a new `ConfigProperties` subclass and changing extension functions to member functions (https://github.com/edvin/tornadofx/issues/362)
- TreeTableView.resizeColumnsToFitContent() now waits until the skin is available instead of naively deferring to the next pulse
- Nested tableColumns with valueProvider lambda now nest correctly

### Changes

- Kotlin 1.1.3-2
- DataGrid receives focus on click
- TableView refactoring, all cell manipulation functions are encapsulated in a SmartTableCell
- ItemViewModel's bind methods accept properties that return nullable values (https://github.com/edvin/tornadofx/issues/389)
- ViewModel binding mechanism has been rewritten and supports lists much better now

## [1.7.8] - 2017-06-25

### Additions

- Stage.uiComponent()
- ViewModel.clearDecorators()
- Extensions for StringProperty and BooleanProperty

### Fixed

- Improved ProgressIndicator size for `runAsyncWithProgress`

### Changes

- Kotlin 1.1.3
- `openModal` and `openWindow` returns the Stage
- `dialog` builder operates on a StageAwareFieldset so it can close the dialog easier by calling `close()`
- All JSON extractor functions support vararg keys, will pick the first available (https://github.com/edvin/tornadofx/issues/350)
- ValidationContext.validate(decorateErrors = false) clears decorators
- Property.plus(), minus(), etc now return Bindings instead of Properties

## [1.7.7] - 2017-06-15

### Additions

- Extension functions to NumberProperty classes (obsNumOne + obsNumTwo etc)

### Fixed

- Reverted cellFormat change from 1.7.6 (https://github.com/edvin/tornadofx/issues/349)
- Accessing json properties from app.config inside a view looked up view.config instead of app.config (https://github.com/edvin/tornadofx/issues/346)

### Changes


## [1.7.6] - 2017-06-13

### Additions

- UIComponent.forwardWorkspaceActions(target) will override the current receiver of button states and action callbacks
- replaceWith(component: KClass<T>) accepts `sizeToScene` and `centerOnScreen`
- titledpane builder that accepts the title as ObservableValue<String>
- TaskStatus.completed and FXTask.completedProperty can be used to listen to changes in completion state of a task
- runLater with optional delay: `runLater { }` and `runLater(10.seconds) { .. }`
- ObservableValue.awaitUntil waits on the UI thread without blocking until a given value is set before resuming execution
- ViewModel.bind can create observable properties from mutable vars: `val name = bind(MyObject::name)`
- Rest.Response.Status enum with all official http status codes. (https://github.com/edvin/tornadofx/issues/330)
- `hbox` and `vbox` builders now have optional `alignment` parameter
- `Workspace.dockOnSelect` Will automatically dock the given `UIComponent` if the `ListMenuItem` is selected.
- Rest client supports Digest Authentication
- Inline commands can be defined with `command { }` builder pattern
- hyperlink builder has optional graphic parameter
- UIComponent has `currentStage`, `setWindowMinSize(width, height)` and `setWindowMaxSize(width, height)`
- DrawerItem has `expandedProperty` and `expanded` var (https://github.com/edvin/tornadofx/issues/332)
- UIComponent.replaceWith has `centerOnScreen` parameter
- Shortcut overload for Commands: `shortcut(shortcut, command, param)`

### Fixed

- TableColumn.useTextField() accepts Property<*> - no longer requires ObjectProperty<*>
- Workspace navigation now behaves more like a browser with regards to back/forward button functionality
- ConcurrentModificationException in EventBus fire mechanism
- UIComponent.headingProperty is bound to titleProperty by default, will be unbound if assigned value
- DefaultErrorHandler correctly handles errors with no stacktrace available (https://github.com/edvin/tornadofx/issues/328)
- Non-bound properties inside ViewModels can locate it's ValidationContext, and hence can now be used with validators
- SortedFilteredList will not overwrite the backing list when column sorting is enabled in TableView (setAll disabled) (https://github.com/edvin/tornadofx/issues/344)
- RowExpanders containing nested TableViews no longer inherits white label text when owning row is selected
- Calling `cellFormat` on a TableCell that already has a formatter will now add the new formatter as a decorator instead of overwriting the old
- `cellDecorator` only decorates cells with items. It previously ran also when a cell item became null

### Changes

- Kotlin 1.1.2-5
- Workspace will preemptively register for current scope in init()
- `runAsyncWithProgress` will display the progress indicator in the `graphic` property if the parent is `Labeled`
- Cleaned up menu and item builders, might require parameter adjustment in some cases
- UIComponent.currentWindow is fetched from `root.scene.stage`, falls back to `modalStage` or `primaryStage`
- ListMenu.activeItem accepts null to signal that no menu item is active
- Removed `children` parameter from `hbox` and `vbox` builders - they were early remnants from before we realized how powerful builders could be :)
- `action` delegate no longer has `ActionEvent` as parameter so it can be used for no-args function references. Fallback to `setOnAction` if you need the event.
- `Injectable` was a misnomer and has been deprectated in favor of `ScopedInstance`
- TaskStatus no longer disconnects the current task when the task is completed

## [1.7.5] - 2017-05-19

**Important notice**: The `field` builder used to operate on the `inputContainer` inside the `Field`. This has been changed so that it now operates on the
field itself. If you did something like `parent.isVisible = false` to hide the field, you must now change your code to `isVisible = false`. This new
behavior is more as one would expect and hopefully the change won't cause any trouble to anyone.


### Additions

- ListMenu.item builder gets tag parameter (can be used to identify the item)
- EventTarget.tag and tagProperty, useful for identifying Tabs, ListMenuItem and other components used in "selected" situations.
- Map.queryString creates an URL encoded query string from a Map. Useful for REST calls.
- Tab.enableWhen/disableWhen/visibleWhen
- TabPane.tab builder takes optional tag parameter. If no text parameter is supplied, tag.toString() is used
- Node.cache will create and cache a node inside another node. Useful for Cell implementations to reduce memory footprint. `graphic = cache { createNode() }`
- Rest client supports PATCH (https://github.com/edvin/tornadofx/issues/320)
- warning(), error(), confirmation() and information() shortcuts to alert()
- Command bindings accepts optional parameter using invoke: `button { command = someCommand(someParam) }` or `button { command = someCommand with someParam }`
- ChoiceBox now supports Commanding
- TextField now supports Commanding
- TreeTableSmartResize.POLICY - activate with smartResize() (https://github.com/edvin/tornadofx/issues/316)
- removeWhen/visibleWhen/enableWhen/disableWhen etc functions now also take an observable instead of a function that returns an observable.
- The `label` builder is now capable of taking a graphic node `label("some text", graphic)`
- ComboBoxBase.required() validator
- SmartResize.POLICY can now be installed by calling `smartResize()` on any `TableView`
- SmartResize will automatically resize if the itemsProperty of the TableView changes value
- Workspace.showHeadingLabelProperty controls whether the heading is shown in the Workspace toolbar or not
- TableView/TreeTableView requestResize() will reapply SmartResize policy, useful after content change
- Column.makeEditable() works for all number subclasses
- Workspace `navigateForward` and `navigateBack` explicit functions
- Style builder for MenuItem (https://github.com/edvin/tornadofx/issues/327)
- imageview builder overloads that accepts observable urls or images

### Fixed

- AutoJsonModel supports String types
- HTTPUrlConnection based Rest Client Engine will read data from response even when not successful
- Support view reloading in OSGi environment
- Live Views did not reload changed classes correctly
- Fixed equals/hashCode in FXEventRegistration, could cause events to not fire on similar components
- lazyPopulate child factory was called on UI thread (https://github.com/edvin/tornadofx/issues/318)
- SmartResize.requestResize() some times resulted in misaligned column headers
- JsonModelAuto supports more types and doesn't produce duplicates (before: name and nameProperty - now: just name)
- SmartResize flickers (https://github.com/edvin/tornadofx/issues/321)
- Workspace navigation (viewPos index) stays intact even when views are manually removed from the `viewStack`
- ObservableValue.select() notice changes to outer property (https://github.com/edvin/tornadofx/issues/326)
- Ignore duplicate onUndock call when both parent and scene are set to null

### Changes

- Removed Workspace experimental warning
- alert content parameter is now optional
- `commandProperty` and `commandParameterProperty` are now writable so you can choose between bind or assign
- CSS warning should not be issued in OSGi environment, since bundle activator installs CSS URL Handler
- All shape builders accepts `Number` instead of `Double` so you can write `circle(10, 10, 5)` instead of `circle(10.0, 10.0, 5.0)`
- ComboBox.validator moved to ComboBoxBase.validator to support ColorPicker and DatePicker as well
- Removed InstanceScoped and removed it from Wizard. It was not needed.
- Deprecated `menuitem` builders in favor of `item` builders, which work the same way as other builders with respect to action (IDEA provides quick fix)
- TreeView.lazyPopulate() is now data driven. If the returned list is observable, changes will be reflected in the tree (https://github.com/edvin/tornadofx/issues/317)
- field builder now operates on the field itself instead of the inputContainer. You can now hide() the field directly in the function reference.
- TableColumn.useProgressBar() supports Number subtypes instead of only Double

## [1.7.4] - 2017-04-28

### Additions

- `wrapper` builder which builds a node around the existing View root
- `ListMenu` control and corresponding `listmenu` builders
- `validator` function takes optional `model` parameter for use with properties not currently registered with the ViewModel (FXML support)
- `ToggleGroup.selectedValueProperty()` is a writable property of any type you choose. Set `togglebutton(value)` or `radiobutton(value)` to configure the value represented by each toggle.
- `Wizard.enterProgresses = true` will go to next page when complete and finish on last page (https://github.com/edvin/tornadofx/issues/310)
- `ViewModel.onCommit(commits: List<Commit>)` callback with more information about the commit
- imageview builder that takes an image in addition to the existing one that takes a url
- fxml delegate supports setting optional root element
- Improved Java interop
- Java version of FX.find() can be called without specifying scope 
- `Tab.whenSelected` callback when the tab is selected

### Fixed

- Java version of Component.find() defaults to current component scope instead of DefaultScope
- NPE in layout debugger (https://github.com/edvin/tornadofx/issues/305)

### Changes

- Kotlin 1.1.2
- findParentOfType accepts subclasses
- splitpane() now has an optional orientation parameter 
- Clicking outside of a modal InternalWindow click now play an error sound to indicate modality (https://github.com/edvin/tornadofx/issues/308)

## [1.7.3] - 2017-04-19

### Additions
- ScrollPane.edgeToEdge boolean var to control the "edge-to-edge" style class (https://github.com/edvin/tornadofx/issues/302)
- Android SDK compatibilty (See https://github.com/edvin/tornadofx-android-compat)
- Added `baseColor` CSS property
- `lazyContextmenu` to add context menus that instantiate when the menu actually opens.

### Changes
- Improved Java interop
- Removed faulty choicebox builder and replaced it with one similar to the combobox builder
- `authInterceptor` was deprecated in favor of better named `requestInterceptor`

### Fixes
- Fixed ViewModel validation bug for ComboBox, ChoiceBox and Spinner
- Autocomplete ComboBox listview matches width of ComboBox by default
- JsonStructure.save(path) actually saves (https://github.com/edvin/tornadofx/pull/300)


## [1.7.2] - 2017-04-14

- `shortpress`/`longpress` actions (https://github.com/edvin/tornadofx/pull/286)
- Form layout supports arbitrary layout containers inside fieldsets (to support multiple rows of fields or any other form layout)
- radiomenuitem builder default argument for keyCombination (https://github.com/edvin/tornadofx/issues/298)
- ViewModel bindings configured with autocommit must pass validation before the value is committed
- find<Component> takes op block to let you operate on the found Component directly
- Node.toggleButton behaves correctly if no togglegroup is available (https://github.com/edvin/tornadofx/issues/296)
- ViewModel partial commit and validate: `commit(field1, field2)`
- Wizard component
- ViewModel.valid property will be updated as validators are added
- UIComponent.closeable property and corresponding default configuration in `Workspace.defaultCloseable`
- TabPane.add(SomeView::class) will bind towards title and closeable state of the UIComponent (https://github.com/edvin/tornadofx/issues/294)
- TreeView.populate() is now data driven. If the returned list is observable, changes will be reflected in the tree

## [1.7.1] - 2017-04-06

- Node.findParentOfType will now also find UIComponents
- Configurable default states for `savable`, `refreshable` and `deletable` (Workspace.defaultXXX property)
- `Workspace.delete` button and `onDelete`, `deletableWhen` and `onDelete` on `UIComponent`
- `TabPane.connectWorkspaceActions` makes the `TabPane` a target for save/refresh/delete actions
- Autocomplete tooltip mode for non editable ComboBox (https://github.com/edvin/tornadofx/pull/293)
- `UIComponent.app` points to the current application instance
- `config` base path configurable via `App.configBasePath`
- Per component `config` path configurable via `UIComponent.configPath`
- Global configuration object `app.config` works like the one in `UIComponent`, saves to `conf/app.properties` by default
- TabPane.contentUiComponent will retrieve the UIComponent embedded in the selected tab
- UIComponent callbacks for `onNavigateBack` and `onNavigateForward` can veto Workspace navigation
- Improved TableView.selectOnDrag (https://github.com/edvin/tornadofx/issues/262)
- Functions to load and save Json objects and JsonModel
- Rest Client supports absolute URI's without appending base URI (https://github.com/edvin/tornadofx/issues/289)
- `replaceWith` gets `sizeToScene` boolean parameter, defaults to false (https://github.com/edvin/tornadofx/issues/283)
- `shortcut("keyCombo") { .. }` and `shortcut(KeyCombo) { .. }` configures key press initiated actions
- UIComponent.accelerators map now works from any View, not just Views embedded in a Workspace (https://github.com/edvin/tornadofx/issues/253)
- Added Scope.hasActiveWorkspace to check if the workspace inside the current scope has been activated
- `Button.shortcut` also works when button is embedded in sub view (https://github.com/edvin/tornadofx/issues/253)
- DataGrid correctly calculates horizontal scrollbar
- DataGrid.maxRows will constrain the max number of rows and override maxCellsInRow if needed (https://github.com/edvin/tornadofx/issues/287)
- DataGrid properties are now StylableObjectProperties to make them bindable
- `config` can now read and write JsonObject and JsonArray
- TableView.bindSelected uses listener instead of unidirectional binding
- Simplified ItemViewModel binding: `val name = bind(Customer::nameProperty)` instead of the old `val name = bind { item?.nameProperty }`
- Any?.toProperty() will wrap any value in an observable property, even nullable properties
- TableColumnBase.style builder
- Node.managedWhen builder binding
- Int/Double Spinner builders merged into one Number builder for better compatibility
- Spinner builders have defaults for min (0), max(100), initialValue (property.value if supplied) (https://github.com/edvin/tornadofx/issues/274)
- paddingLeft/paddingRight converted from Double to Number
- JsonObject.contains(text) and JsonModel.contains(text)
- Button.action() shortcut istead of Button.setOnAction()
- ObservableList.invalidate()
- Dialog.toFront()
- Node.whenVisible
- ListCellFragment.onEdit
- ItemViewModel allows passing in the itemProperty
- First togglebutton builder inside a togglegroup will be selected by default (disable with `selectFirst = false`)
- ToggleButton.whenSelected
- SortedFilteredList refilters when items change (add, remove, permutate)
- SortedFilteredList is editable and supports all functions of the ObservableList interface
- ObservableXXXValue.onChange functions should support nullable values
- Changed semantics of `Node.removeWhen` to switch visible/managed state instead of adding/removing from parent
- Internal: ViewModel maintains a map between bound properties towards the ViewModel to support validators in a cleaner way without reflection calls to private APIs (https://github.com/edvin/tornadofx/issues/276)
- Kotlin 1.1.1 and JvmTarget 1.8
- SortedFilteredList.refilter() causes the existing predicate to be reevaluated
- openModal(resizable) and openWindow(resizable) optional parameter
- TextInputControl.trimWhitespace() enforces on focus lost instead of onChange (prevented adding words with whitespace)
- ViewModel.bind accepts cast to IntegerProperty/DoubleProperty/FloatProperty/BooleanProperty even when binding is null at construction time
- Added `loadFont` helper function

## [1.7.0] - 2017-03-04

- EventTarget.bindComponents(sourceList, converter) syncs the child nodes of the event target to the given observable list of UIComponents via the converter
- EventTarget.bindChildren(sourceList, converter) syncs the child nodes of the event target to the given observable list via the converter
- ObservableList.bind(sourceList, converter) syncs two lists and converts from one type to another on the fly
- API Break: Removed Node.margin helper because it shadowed margin property on Nodes which had their own margin property
- ValidationContext.validate() has optional `decorateErrors` parameter
- ValidationContext and ViewModel has `valid` observable boolean value
- Kotlin 1.1 dependency
- Added MenuItem.visibleWhen
- Fixed: `workspace.dockInNewScope(params)` operates on current scope instead of the new
- `buttonbar` builder in `form` now creates and operates on a `ButtonBar`
- `contextmenu` builder now works on any Node, not just Control
- EventBus `subscribe(times = n)` parameter will unregister listener after it has fired `n` times (http://stackoverflow.com/questions/42465786/how-to-unsubscribe-events-in-tornadofx)
- TextInputControl `trimWhitespace()`, `stripWhitespace()`, `stripNonNumeric()`, `stripNonInteger` continually strips or trims whitespace in inputs
- JSON `datetime` function has optional `millis` parameter to convert to/from milliseconds since epoch instead of seconds
- `JsonConfig.DefaultDateTimeMillis = true` will cause `datetime` to convert to/from milliseconds since epoch by default
- Improved Form prefWidth calculations
- MenuItem.enableWhen function
- Custom tab support for Views. Views can be docked in tabs and even delegate to refreshable and savable for the surrounding View
- resources stream/url/get helpers are not non-nullable
- Added resources helper to App class
- Added TrayIcon support (https://gitallhub.com/edvin/tornadofx/issues/255)
- EventBus `fire()` function is now available from the App class
- `ComboBox.makeAutocompletable()`

## [1.6.2] - 2017-02-21

- resizeColumnsToFitContent takes nested columns into account
- SmartResize.POLICY takes nested columns into account
- scrollpane builder now has fitToWidth and fitToHeight params
- typesafe pojo column builders for TableView and TreeTableView eg. column( "Name", MyPojo::getName )
- spinner builders takes property param
- `include(fxmlFile)` builder support
- `fxml()` Views now supports nested includes / controllers injected via `fxid()` (name of controller is `fx:id` + "Controler")
- SqueezeBox.fillHeight property
- Added svgicon builder
- Removed Node.alignment helper, it was misleading
- Added collapsible parameter to titledpane builder
- Added Component.hostServices property to access a JavaFX HostServices instance
- Improved TableView.column builder so it finds mutable properties even when constructor params with same name is present (https://github.com/edvin/tornadofx/issues/247)
- Workspace.viewStack is public
- Workspace detects dynamic components anywhere inside the WorkspaceArea
- TableView.selectOnDrag() will select rows or columns depending on the current selection mode
- resources.text, resources.image and resources.imageview helpers
- Workspace has NavigationMode Stack (default) and Tabs
- `closeModal()` deprecated in favor of `close()` since it will also close tabs and non-modal + internal windows
- SqueezeBox has multiselect option (still defaults to true)
- ContextMenu.checkboxmenuitem builder
- UIComponent.icon property used by Workspace and Drawer
- Workspace Drawer support (workspace.leftDrawer/rightDrawer)
- Drawer component
- SqueezeBox panes are now `closeable`
- Form buttonbar alignment is now working correctly
- UIComponent.currentWindow property
- openModal/openWindow defaults to currentWindow as owner (https://github.com/edvin/tornadofx/issues/246)
- Accordion.fold has `expanded` parameter
- Fixed: ComboBox with cellFormat does not show bound element (https://github.com/edvin/tornadofx/issues/245)

## [1.6.1] -2017-01-26

- whenSaved and whenRefreshed lambdas as alternative to overriding onSave and onRefresh
- Workspace onSave and onDock delegates to the docked View
- InputStream.toJSON and .toJSONArray + resources.json(key) and resources.jsonArray(key)
- Color.derive and Color.ladder
- Rest.Response implements Closeable so it can be `use`ed (https://github.com/edvin/tornadofx/issues/237)
- UIComponent `disableSave()` and `disableRefresh()`
- can now bind to a pojo by providing only a single getter ( eg. person.observable( JavaPerson::getId ) )
  - API break: previously returned a PojoProperty - now returns an ObjectProperty<T>
  - uses javafx.beans.property.adapter.JavaBeanObjectPropertyBuilder and will now propogate PropertyChangeEvents from the pojo
- UIComponent.headingProperty is ObservableValue<String> for easier binding
- `field` builder supports `orientation` parameter which will cause input container to be a VBox instead of an HBox (https://github.com/edvin/tornadofx/issues/190)
- UIComponents can now be instantiated manually instead of via inject() and find()
- Input Control builders now support ObservableValue instead of just Property for automatic binding
- ListView.useCheckbox()
- ItemViewModel.asyncItem helper to reload the underlying item
- Corrected Workspace.dockInNewScope, docking was performed in the old scope (!)

## [1.6.0] - 2017-01-18

- Workspaces (https://edvin.gitbooks.io/tornadofx-guide/content/16.%20Workspaces.html)
- OpenXXX functions: Windows opens centered over owner if owner is passed in as parameter (https://github.com/edvin/tornadofx/issues/231)
- API break: View params are now map(property-ref, value) instead of vararg Pair(String, value)
- menu builder correctly supports sub-menus
- Introduced `item` menu item builder, should be used in favor of `menuitem`, which took the onAction callback insteadof an operation on the MenuItem as the op block parameter (breaks with the other builders)
- menu builder accepts graphic parameter
- ViewModel autocommit bindings doesn't affect dirty state any more
- buttonbar builder for forms
- InternalWindow now has `overlayPaint` that defaults `c("#000", 0.4)
- builderInternalWindow added
- ItemViewModel constructor takes optional initial value
- `ObservableList.asyncItems` and `ListProperty.asyncItems`
- `confirm()` function that executes an action if the user confirms
- di delegate overload to support injecting a dependency by name (in addition to type)
- `builderFragment` and `builderWindow` builders - fragment and window by just supplying a title and builder
- `ObservableList<T>.onChange` to easy listening to change events from observable lists
- `setInScope()` now uses correct KClass when entering the injectable into the components map
- `ItemViewModel.isEmpty` boolean, complements `empty` property
- `setStageIcon(icon)` will replace all existing icons with the supplied (https://github.com/edvin/tornadofx/issues/228)
- `TableColumn.useCheckbox(editable = true)` now fires edit/commit events when value is changed
- Create nested, observable, writable properties using the `observableValue.select()` function
- ViewModel `bind` has optional parameter `forceObjectProperty` to avoid creating `IntegerProperty` for ints etc, so you can have nullable values
- `TableView.onEditCommit()` handler fires when a cell is edited. No need to manage domain object value, just add your business logic
- Fixed scope support. `DefaultScope(MyController::class)` or `MyController::class.scope(DefaultScope)`
- TableColumn hasClass/addClass/removeClass/toggleClass supports type safe stylesheets
- Lots of functions that earlier accepted Double now accept Number
- TableView.enableCellEditing() makes table editable and enables cell selection
- TableView.regainFocusAfterEdit() - make sure TableView doesn't look focus after cell edit
- TableColumn.makeEditable(converter) - supply specific converter for editable fields
- TableColumn.converter(converter) - supply specific converter for read only text fields
- TableColumn.makeEditable() supports BigDecimal
- Added scope.set(injectable) as easier alternative to setInScope(injectable, scope)
- tableview builder that takes `ObservableValue<ObservableList<T>>`, supporting automatic rebind when items change
- vbox and hbox builders supports any Number as spacing parameter, not just Double
- `runAsync` exposes `TaskStatus` model for binding towards task states: running, message, title, progress, value
- `runAsync` now run in the context of `Task` so you can access `updateMessage()` etc
- progressbar and progressindicator builders binds to `Property<Number>` instead of `Property<Double>` to support `DoubleProperty`
- Added `insets()` builder
- Fixed a race condition in Slideshow with overlapping transitions (https://github.com/edvin/tornadofx/issues/225)
- Node `onHover { doSomething() }` helper, param is boolean indicating hover state
- Node builder bindings: disableWhen, enableWhen, visibleWhen, hiddenWhen, removeWhen
- ObservableValue<Boolean>.toBinding() converts observable boolean to BooleanBinding
- TableCell.useCombobox now supports every kind of Property (bug)
- Observable padding properties for Region `paddingXXXProperty` (top/right/bottom/left/vertical/horizontal/all)
- Padding vars for Region: `paddingXXX' (top/right/bottom/left/vertical/horizontal/all)
- Added `proxyprop` helper to create proxied properties
- DataGrid `maxCellsInRow` property (also CSS styleable as `-fx-max-cells-in-row`)
- Added `DataGrid.asyncItems` to load items async with more concise syntax
- Added `DataGrid.bindSelected` to bind selected item to another property or ViewModel
- Fixed a ViewModel binding bug causing errors if external changes were made to a bound facade
- Added `squeezebox` builder. SqueezeBox is an accordion that allows multiple open titledpanes, added using `fold()`
- `cellCache` supports builders. Earlier, builders would be appended to the ListView, creating undesirable results
- `Scene.reloadViews()` is removed from the public API, no need to call it manually
- `titledpane` builder now accepts op parameter like every other builder. node parameter is now optional
- Fieldset.wrapWidth is now Number instead of Double

## [1.5.9] - 2016-12-24

- UIComponent has `isdockedProperty` and `isDocked` boolean telling you if the ui component is currently docked
- Added CSS elements to type safe stylesheets so you can now target f.ex HBox even if it doesn't have a CSS class
- Pass parameters to ui components using inject/find. Inject params via `val myParam : Int by param()` in target view.
- booleanBinding and stringBinding now adds observable receiver as dependency
- Eventbus: `FXEvent` class with `subscribe()`, `unsubscribe` and `fire` functions (https://edvin.gitbooks.io/tornadofx-guide/content/15.%20EventBus.html)
- InternalWindow is public, close() will also close InternalWindow
- `setInScope(value, scope)` allows you to preemptively configure an injectable property
- Allow Labeled.bind() to work on ObservableValue<T> instead of just Property<T>
- HttpClientEngine now adds default json headers to request
- Fixed Bug: Unconsumed POST requests are not posted to the server completely
- Add Connection: Keep-Alive and User-Agent headers to the default rest client engine

## [1.5.8] - 2016-11-24

- WritableValue<T>.assignIfNull(creatorFn) assigns to the value by calling creator unless it is already non-null
- Button.accelerator(KeyCombination) adds shortcuts to buttons (https://github.com/edvin/tornadofx/issues/205)
- Slideshow component and slideshow builder
- openInternalWindow(SomeOtherView::class) opens a window ontop of the current scene graph
- bindStringProperty respects given format (https://github.com/edvin/tornadofx/issues/210)
- Proxy support for Rest client (Set `client.proxy = Proxy()`)
- Pane builder (https://github.com/edvin/tornadofx/issues/208)
- Iterable<Node>.style will apply styles to all elements in collection
- Added `Node.alignment` property that knows how to apply alignment depending on the parent
- Added `Node.margin` property that knows how to apply margin depending on the parent
- canvas builder
- All constraint builders no longer set default values for properties that are not overridden
- Added canvas() builder
- Kotlin 1.0.5-2
- Added `stackpaneConstraints` builder (margin/alignment) (https://github.com/edvin/tornadofx/issues/206)
- Added `Node.hgrow` and `Node.vgrow` properties (https://github.com/edvin/tornadofx/issues/204)
- ComboBox.cellFormat also formats button cell by default with option to override
- UIComponent.openWindow() opens a new modeless Window
- TreeView.bindSelected(itemProperty) and TreeView.bindSelected(itemViewModel)
- Rest POST supports InputStream (https://github.com/edvin/tornadofx/pull/200)
- Removed deprecated `findFragment` - use `find` instead
- ViewModel.ignoreDirtyStateProperties list of properties that should not be considered when calculating dirty state
- Removed deprecated `replaceWith` overloads (https://github.com/edvin/tornadofx/issues/199)
- Scope support
- ViewModel is now `Component` and `Injectable` so it supports injection.
- addClass/removeClass/toggleClass now also works for pseudo classes (https://github.com/edvin/tornadofx/issues/198)
- ItemViewModel().bindTo(listCellFragment)
- resources.stream("some-resource") locates InputStream for resource
- Added custom renderers to custom CSS Properties (https://github.com/edvin/tornadofx/issues/203)

## [1.5.7] - 2016-10-21

- Fixed LayoutDebugger not showing debugged scene correctly (https://github.com/edvin/tornadofx/issues/192)
- App.shouldShowPrimaryStage() can be used to initially hide the primary stage
- Node.onDoubleClick handler
- chooseDirectory function
- ListView.bindSelected(itemProperty) and ListView.bindSelected(itemViewModel)
- TableView.bindSelected(itemProperty) and TableView.bindSelected(itemViewModel)
- Added ItemViewModel to reduce boiler plate for ViewModels with one source object
- SortedFilteredList now supports editing writeback to the underlying observable list
- View.replaceWith now updates scene property to support Live Views (https://github.com/edvin/tornadofx/issues/191)
- ViewModel bind return value is now optional to support eventually available items
- ViewModel detects changes to the source object and applies to the model counterpart automatically
- ViewModel `bind(autocommit = true) { .. }` option
- Mnemonic in Field labels (form -> field -> input.mnemonicTarget())
- Added ItemFragment and ListCellFragment. Will add TableCellFragment etc shortly.
- Added TreeView.cellDecorator
- Node.hide and Node.show
- Node.toggleClass(class, observableBooleanValue)
- Removed cell as `this` for `cellCache`. The cell could change, so taking it into account was a mistake.
- App MainView parameter can now be a `Fragment` as well as `View`
- ListView `cellCache` provider to create a cached graphic node per item
- Kotlin 1.0.4
- The `di()` delegate no longer calls out to the `DIContainer` for every access, effectively caching the lookup
- The `fxid()` delegate can now inject any type, not just `EventTarget` subclasses
- Added non-null `onChange` overrides for primitive `ObservableValue`s
- Fixed bug with `Node.fade` reversed animations (was also affecting `ViewTransitions`)
- Deprecated confusing CSS `add` function if favor of `and`

## [1.5.6] - 2016-09-19

- ViewModel.onCommit() function that will be called after a successful commit
- TableView SmartResize Policy (https://github.com/edvin/tornadofx/wiki/TableView-SmartResize)
- `dynamicContent` builder that will replace content in a Node when an observable value changes
- Alternative `TableView.column` builder with auto-conversion to observable value (`column("Title", ReturnType::class) { value { it.value.somePropertyOrValue })`
- DataGrid component 
- TableColumn `cellCache` provider to create a cached graphic node per item
- Padding shortcuts (paddingRight, paddingLeft, paddingTop, paddingBottom) to Region
- TableView support for Nested Columns (`nestedColumn(title) { // add child columns here }`)
- TableView support for expanded row node (`rowExpander { // create node to show on expand here }`) (https://edvin.gitbooks.io/tornadofx-guide/content/5.%20Builders%20II%20-%20Data%20Controls.html#row-expanders) 
- Fixed bug where image URLs defined in CSS were rendered wrong
- Added support for skipping snake-casing in CSS rules (names still have to be valid css identifiers)
- Fixed bug where CSS selectors defined with strings would have their capitalization changed (`".testThing"` => `".test-thing"`, `cssclass("testThing")` => `.test-thing`)
- Updated the `ViewTransition` code to be more flexible (including now working with any `Node`, not just `View`s and `Fragment`s).
    - Also added several new built in `ViewTransition`s
- Added new `Node` animation helper functions for various transformations
- FXML files can now contain `fx:controller` attribute to help with content assist, if `hasControllerAttribute = true` is passed to the `fxml` delegate (https://github.com/edvin/tornadofx/issues/179)
- Fix exception in chooseFile when user cancels in Multi mode

## [1.5.5] - 2016-08-19

- Stylesheets can be loaded via ServiceLoader (`META-INF/services/tornadofx.Stylesheet` with reference to the stylesheet class)
- Default constructor was re-added to `tornadofx.App` to support `Run View` in IDEA Plugin
- `resizeColumnsToFitContent` has `afterResize` callback parameter
- SortedFilteredList.asyncItems function
- SortedFilteredList can now be assigned as items to tableview/listview builder without calling `bindTo`
- `DefaultErrorHandler.filter` listens to uncaught errors and can consume them to avoid the default error dialog.
- `json.add(key, JsonModel)` automatically converts to JSON
- CSS DSL now supports imports through constructor parameters. e.g. `class DialogStyle : StyleSheet(BaseStyle::class) { ... }`
- Fixed a bug in `View.replaceWith` which caused the whole scene to change even when for sub views

## [1.5.4] - 2016-08-03

This release fixes an issue with type safe stylesheets. `importStylesheet(Styles::class)` would fail unless an OSGi runtime was available.

## [1.5.3] - 2016-08-02

### Added

- `App.createPrimaryScene` overridable function to specify how the scene for the primary View is created
- OSGI manifest metadata
- LayoutDebugger can edit new Node properties: `spacing`
- Stylesheets can be dynamically added at runtime and will affect all active scenes
- Convenience methods for creating bindings on any object. e.g. `stringBinding(person, person.firstNameProperty, person.lastNameProperty) { "$firstName, #lastName" }`
- View/Fragment takes optional title in constructor

### Changed

- UIComponent.showModal now supports reopening even if modalStage was never removed
- `fieldset` block now operates on an `HBox` instead of `Pane` so you can write `alignment = Pos.BASELINE_RIGHT` to right-align buttons etc
- Set modalStage before showAndWait() (https://github.com/edvin/tornadofx/pull/151)
- `Parent.find` and `UIComponent.find` renamed to `lookup` for better alignment with JavaFX `lookup` and to avoid confusion with `find(View::class)` 
- Improved `BorderPane` builders, they also now accept `UIComponent` references instead of instances
- Builders now operate on `EventTarget` instead of `Pane` and as a result, many builders have improved syntax and functionality
- Reduced boilerplate for `App` creation (you can now use `class MyApp : App(MyView::class, Styles::class)`
- ViewModel `commit` and `rollback` run on the UI thread because decorators might be invoked 
- ViewModel `commit` accepts a function that will be run if the commit is successful
- `find` can now also find `Fragments`, so `findFragment` is deprecated
- `lookup` takes an optional op that operates on the UIComponent it found
- `TreeTableView/TableView.populate` accepts any kind of `Iterable<T>` instead of `List`

## [1.5.2] - 2016-07-21

### Added

- Validation support
- Decoration support
- Node.removeFromParent()
- Dimension arithmetics (https://github.com/edvin/tornadofx/pull/146)
- Get a reference to objects in other Components via `get(ComponentType::propertyName)` and set them via `set(ComponentType::propertyName, value`
- `Node.replaceChildren` replaces current children with new ones created with builder
- `Node.runAsyncWithProgress` shows a progress indicator instead of while async task is running 
- `runAsync` on Injectable class references (`CustomerController::class.runAsync { listContacts(customerId) }`)
- `runAsync` on Injectable class function references (`CustomerController::listContacts.runAsync(customerId)`)
- `ObservableValue.onChange` listener
- `UIComponent.whenDocked` and `UIComponent.whenUndocked`
- LayoutDebugger (https://github.com/edvin/tornadofx/wiki/Layout-Debugger)
- ViewModel (https://github.com/edvin/tornadofx/wiki/ViewModel)
- TableView `cellDecorator`
- ComboBox `cellFormat` formatter function
- TreeView `lazyPopulate` alternative to `populate` that lazily creates children as needed
- TreeItem nesting extension functions (https://github.com/edvin/tornadofx/issues/134)
- TableView `selectWhere()`, `moveToTopWhere()` and `moveToBottomWhere()` (https://github.com/edvin/tornadofx/issues/134)
- Group builder `group`
- Improved tab for tabpane builder `tab("Name") { operateOnTab(); content { .. } }`
- Create bindings dependent on an ObservableValue: `objectBinding` + `integerBinding`, `longBinding` etc for all applicable types
- New, simplified method of creating properties `val nameProperty = SimpleStringProperty(); var name by nameProperty` (https://github.com/edvin/tornadofx/pull/143)
- Extract a JsonObject and turn it into a JsonModel by with `json.jsonModel("key")`
- `kotlin-reflect.jar` is now a default dependency. It can be removed if you don't use any of the TableView.`column` functions. Over time, more features will probably require it.
- Replace View function `UIComponent.replaceWith` now accepts `KClass<View>` and `KClass<Fragment>` as well as UIComponent instances
- label() and text() builders now accepts an ObservableValue<String> for unidirectional binding
- Added non-null JSON getters (`getLong(key)` returns Long while `long(key)` returns Long?)
- Improved compatibility with ScenicView by not creating inline/crossinline cellformatters (https://youtrack.jetbrains.com/issue/KT-13148)
 
### Changed

- ImageView builder now loads image lazily by default
- CSSUrlHandler force install moved to CSS.CompanionObject to make sure it happens in time
- addClass/removeClass now accepts vararg
- alert() function now returns Alert object
- Fixed bug: Inherited properties cannot be accessed via getProperty - NoSuchFieldException (https://github.com/edvin/tornadofx/issues/141)
- Uncaught exceptions will now be logged to the console to ensure error message delivery even when UI is not initialized
- Fixed CheckBoxCell binding (https://github.com/edvin/tornadofx/issues/140)
- Builder op block made optional on many builders (https://github.com/edvin/tornadofx/issues/126)
- Fixed bug in chooseFile (returned list with null instead of empty list when nothing was selected

## [1.5.1] - 2016-06-29

### Added

- Shape builders (https://github.com/edvin/tornadofx/issues/129)
- Animation builders (https://github.com/edvin/tornadofx/issues/131)
- Replace View function: `UIComponent.replaceWith`
- `fxid()` specific fx:id name as optional parameter
- webview builder

### Changed

- Call `onUndock` when UIComponent.modalStage closes
- Rewrite of the CSS sub structure, cleaner selector syntax, negative dimensions, no need for `select` keyword for single selectors

## [1.5.0] - 2016-06-10

### Added

- Multivalue property support in type safe stylesheets (API break)
- `UIComponent.onDock` and `UIComponent.onUndock`

## [1.4.10] - 2016-06-02

### Added

- Default Rest Engine supports gzip/deflate
- Default Rest Engine adds Accept: application/json by default

### Changed

- Moved box/c functions outside CssBlock so they can be used in Stylesheet companion object
- Better error reporting and logging for missing or wrong fx:id vs fxid() usage

## [1.4.9] - 2016-05-29

### Added

- Convert Iterable<JsonModel> to JsonArray (`Iterable<JsonModel>.toJSON()`)
- Clipboard functions (https://github.com/edvin/tornadofx/issues/110)
- ContextMenu builder
- TreeTableView column builder that takes an observable value creator
- TreeTableView `rowItem` accessor
- TreeTableView `onUserSelect`
- Preferences can be saved and loaded using the prefences function, see https://github.com/edvin/tornadofx/pull/107

## [1.4.8] - 2016-05-20

### Added

- Inline type safe styles
- Easier navigation of View to Node and Node to View (https://github.com/edvin/tornadofx/issues/112)
- Fragments can be declaratively created via `fragment` delegate
- Type Safe CSS URL Handler will be force-installed if the JVM does not pick it up

### Changed

- Upgrade to Kotlin 1.0.2

## [1.4.7] - 2016-05-10

### Added

- Form Builder (https://github.com/edvin/tornadofx/issues/111)

## [1.4.6] - 2016-05-06

### Added

- openModal supports new optional `block` and `owner` parameters
- Spinner builder (https://github.com/edvin/tornadofx/issues/106)
- POJO Binding Support (https://github.com/edvin/tornadofx/issues/104)

### Changed

- App can be started without overriding `primaryView` -> startup parameter `--view-class=package.View`
- addClass, removeClass, toggleClass returns the Node it was applied to (for chaining support)

## [1.4.5] - 2016-04-29

### Changed

- Live Views no longer reloads nested UIComponents twice (https://github.com/edvin/tornadofx/issues/98)
- Added log info message when a View is reloaded
- `openModal` did not configure tornadofx.scene correctly, causing issues with Live Views
- `Node.setId(Styles.someId)` did not set the correct value

### Removed

- SingleViewApp increased framework complexity and had too many caveats so it was removed
- UIComponent.pack/unpack was removed because their function was not needed and not intuitive (https://github.com/edvin/tornadofx/issues/98#issuecomment-215674901)

## [1.4.4] - 2016-04-27

### Added

- Program parameters `--live-stylesheets`, `--live-views`, `--dump-stylesheets` and `--dev-mode` 
- Hot View Reload (https://github.com/edvin/tornadofx/issues/96) 
- `children(nodeList)` builder helper to redirect built children to a specific node list (https://github.com/edvin/tornadofx/issues/95) 
- `buttonbar` builder (https://github.com/edvin/tornadofx/issues/95)
- `ButtonBar.button` builder (https://github.com/edvin/tornadofx/issues/95)
- `togglegroup` builder

## [1.4.3] - 2016-04-23

### Added

- Type Safe CSS Builders (https://github.com/edvin/tornadofx/issues/80) [Docs here](https://github.com/edvin/tornadofx/wiki/Type-Safe-CSS)
- TableColumn/TreeTableColumn `addClass`/`hasClass`/`removeClass`/`toggleClass` functions
- Binding support (https://github.com/edvin/tornadofx/issues/91)
- `FX.registerApplication(app, stage)` function for easy integration with existing apps (https://github.com/edvin/tornadofx/issues/89) [Docs here](https://github.com/edvin/tornadofx/wiki/Integrate-with-existing-JavaFX-Applications)
- `colorpicker` builder (https://github.com/edvin/tornadofx/issues/76)
- `chooseFile` File Chooser (https://github.com/edvin/tornadofx/issues/76)
- `pagination` builder (https://github.com/edvin/tornadofx/issues/76)
- Configurable alert dialog 
- `Node.bindClass` applies an observable style class to a node (https://github.com/edvin/tornadofx/issues/88)
- Toolbar.spacer and ToolBar.separator builders

### Changed

- Fixed dual instantiation of SingleViewApp
- `runAsync` replaces `background` to avoid collisions with `Region.background`. `background` is now deprecated

## [1.4.2] - 2016-04-14

### Added

- External dependency injection support - Guice, Spring++ (https://github.com/edvin/tornadofx/issues/79)
- `SingleViewApp` for small/example applications (https://github.com/edvin/tornadofx/issues/74)
- `SortedFilteredList` for sorting and filtering data in list controls (https://github.com/edvin/tornadofx/issues/62)
- `TableView.makeIndexColumn` (https://github.com/edvin/tornadofx/pull/64)
- `tableview` builder accepts optional item list
- `TableColumn` cell factories: `useComboBox`, `useTextField`, `useChoiceBox`, `useProgressBar`, `useCheckbox` and `useDatePicker` (https://github.com/edvin/tornadofx/issues/67)
- `TableColumn.enableTextWrap` (https://github.com/edvin/tornadofx/pull/65)
- `TableColumn` cell factory that wraps `PropertyValueFactory` for better POJO support (https://github.com/edvin/tornadofx/pull/75)
- `splitpane` builder (https://github.com/edvin/tornadofx/issues/72)
- `anchorpane` builder (https://github.com/edvin/tornadofx/issues/84)
- `accordion` builder (https://github.com/edvin/tornadofx/pull/73)
- `JsonStructure.toPrettyString` (https://github.com/edvin/tornadofx/pull/77)
- `text` builder (https://github.com/edvin/tornadofx/issues/76)
- `textflow` builder (https://github.com/edvin/tornadofx/issues/76)
- `htmleditor` builder (https://github.com/edvin/tornadofx/pull/83)
- `hyperlink` builder (https://github.com/edvin/tornadofx/pull/78)
- `passwordfield` builder (https://github.com/edvin/tornadofx/pull/78)
- `radiobutton` builder (https://github.com/edvin/tornadofx/pull/78)
- `togglebutton` builder (https://github.com/edvin/tornadofx/pull/78)
- `slider` builder (https://github.com/edvin/tornadofx/pull/81)
- `separator` builder (https://github.com/edvin/tornadofx/pull/82)
- `choicebox` builder (https://github.com/edvin/tornadofx/pull/82)

### Changed

- Upgrade to Kotlin 1.0.1-2
- `Node.toggleClass` could potentially add duplicates
- `TableView/TreeTableView.resizeColumnsToFitContent` scans 50 rows by default
- HttpURLEngine correctly sets Content-Type header
- Som builders were not all lowercase (titledPane renamed to titledpane)

## [1.4.1] - 2016-03-28

### Added

- Chart builders (https://github.com/edvin/tornadofx/issues/55) [Examples here](https://github.com/edvin/tornadofx/wiki/Charts)
- Tooltip builder (https://github.com/edvin/tornadofx/issues/58)

## [1.4.0] - 2016-03-26

This version is binary incompatible if you used the REST Client, perform a clean build
 when upgrading.

As `Apache HttpClient` is no longer required, most of the `HttpResponse` extension functions
 has been removed and reimplemented in the `Rest.Response` interface. If you accessed `HttpClient`
 classes directly, you will need to adjust some code. See the [REST Client documentation](https://github.com/edvin/tornadofx/wiki/REST-Client)
 for updated information.
 	
### Added

- Injection support in the `App` class (https://github.com/edvin/tornadofx/issues/54)
- `TableView/TreeTableView.resizeColumnsToFitContent` function (https://github.com/edvin/tornadofx/issues/48)
- `TreeTableView` and `TreeView` builders (https://github.com/edvin/tornadofx/issues/47)
- Easy access to application resources (https://github.com/edvin/tornadofx/issues/44)
- Alternative view location for [`fxml()` delegate](https://github.com/edvin/tornadofx/wiki/Components#ui-built-with-fxml)

### Changed

- Upgrade to Kotlin 1.0.1
- `Apache HttpClient` is now an optional dependency. Rest API uses `HttpURLConnection` by default (https://github.com/edvin/tornadofx/issues/40)

## [1.3.2] - 2016-03-07

### Added

- @FXML delegate (https://github.com/edvin/tornadofx/issues/34)
- i18n Support (https://github.com/edvin/tornadofx/issues/29)
- `TableView.column()` support for `ObservableValue` member fields
- `FX.runAndWait` sync execution helper
- `TableColumn.makeEditable` extension
- `JsonModelAuto` automatically converts from JavaFX Properties to JSON (requires kotlin-reflect)
- Menu/MenuItem builders
- More layout builders
- More constraints for builders
- `ListView` builder
- `ScrollPane` builder

### Changed

- `Fragment` should not be injectable (https://github.com/edvin/tornadofx/issues/31)

### Removed

- `FXTableView` removed, `column` functions are now extensions on `TableView`
- `TableView.addColumn` removed, replaced by the new `column` functions

## [1.3.1] - 2016-02-28

### Added
- Arbitrary properties per `Component` (https://github.com/edvin/tornadofx/issues/23)
- `singleAssign()` property delegates (https://github.com/edvin/tornadofx/issues/17)
- Tests for `singleAssign()`
- BorderPane builder (https://github.com/edvin/tornadofx/pull/16)
- `Node.gridpaneConstraints` extension function (https://github.com/edvin/tornadofx/issues/12)
- `Node.vboxConstraints` extension function
- `Node.hboxConstraints` extension function
- `TableView` builder (https://github.com/edvin/tornadofx/issues/11)
- Async loading of items for datadriven components (https://github.com/edvin/tornadofx/issues/14)
- `task`/`ui` to run async jobs outside of `Component`

### Changed
- Builder for Tab now require the content pane as input parameter to avoid confusion (https://github.com/edvin/tornadofx/issues/8)
- UIComponent#openModal() no longer requests focus for root component - caller can decide instead
- Property delegate now produces non-nullable property types
- `GridPane.row()` no long hogs the GridPane `userData` object to track rowId

## [1.3.0] - 2016-02-19

### Added
- Delegates for JavaFX Properties (https://github.com/edvin/tornadofx/issues/3)

### Changed
- Changed Maven coordinates to `no.tornado:tornadofx`
- Recompiled for Kotlin 1.0

## [1.2.3] - 2016-02-15

### Added
- Property support for builders, i.e `textfield(customer.nameProperty)`
- More builders

### Changed
- Rest client now uses PoolingHttpClientConnectionManager to support multiple threads
- HttpResponse.consume() never throws exception

## [1.2.2] - 2016-02-08
- Recompiled for Kotlin RC<|MERGE_RESOLUTION|>--- conflicted
+++ resolved
@@ -23,11 +23,8 @@
 
 ### Additions
 
-<<<<<<< HEAD
+- TreeTableView.bindSelected()
 - CheckMenuItem.bind()
-=======
-- TreeTableView.bindSelected()
->>>>>>> c5a90e3c
 - Button builders with text property support
 - Collection Property Delegates (https://github.com/edvin/tornadofx/pull/454)
 - Workspace.create button and corresponding UIComponent onCreate callback and creatable property
