# Change Log

## [1.7.8-SNAPSHOT]

### Additions

### Fixed

### Changes

<<<<<<< HEAD
- All JSON extractor functions support vararg keys, will pick the first available (https://github.com/edvin/tornadofx/issues/350)
=======
- `openModal` and `openWindow` returns the Stage
- `dialog` builder operates on a StageAwareFieldset so it can close the dialog easier by calling `close()`
>>>>>>> 0d3176da

## [1.7.7] - 2017-06-15

### Additions

- Extension functions to NumberProperty classes (obsNumOne + obsNumTwo etc)

### Fixed

- Reverted cellFormat change from 1.7.6 (https://github.com/edvin/tornadofx/issues/349)
- Accessing json properties from app.config inside a view looked up view.config instead of app.config (https://github.com/edvin/tornadofx/issues/346)

### Changes


## [1.7.6] - 2017-06-13

### Additions

- UIComponent.forwardWorkspaceActions(target) will override the current receiver of button states and action callbacks
- replaceWith(component: KClass<T>) accepts `sizeToScene` and `centerOnScreen`
- titledpane builder that accepts the title as ObservableValue<String>
- TaskStatus.completed and FXTask.completedProperty can be used to listen to changes in completion state of a task
- runLater with optional delay: `runLater { }` and `runLater(10.seconds) { .. }`
- ObservableValue.awaitUntil waits on the UI thread without blocking until a given value is set before resuming execution
- ViewModel.bind can create observable properties from mutable vars: `val name = bind(MyObject::name)`
- Rest.Response.Status enum with all official http status codes. (https://github.com/edvin/tornadofx/issues/330)
- `hbox` and `vbox` builders now have optional `alignment` parameter
- `Workspace.dockOnSelect` Will automatically dock the given `UIComponent` if the `ListMenuItem` is selected.
- Rest client supports Digest Authentication
- Inline commands can be defined with `command { }` builder pattern
- hyperlink builder has optional graphic parameter
- UIComponent has `currentStage`, `setWindowMinSize(width, height)` and `setWindowMaxSize(width, height)`
- DrawerItem has `expandedProperty` and `expanded` var (https://github.com/edvin/tornadofx/issues/332)
- UIComponent.replaceWith has `centerOnScreen` parameter
- Shortcut overload for Commands: `shortcut(shortcut, command, param)`

### Fixed

- TableColumn.useTextField() accepts Property<*> - no longer requires ObjectProperty<*>
- Workspace navigation now behaves more like a browser with regards to back/forward button functionality
- ConcurrentModificationException in EventBus fire mechanism
- UIComponent.headingProperty is bound to titleProperty by default, will be unbound if assigned value
- DefaultErrorHandler correctly handles errors with no stacktrace available (https://github.com/edvin/tornadofx/issues/328)
- Non-bound properties inside ViewModels can locate it's ValidationContext, and hence can now be used with validators
- SortedFilteredList will not overwrite the backing list when column sorting is enabled in TableView (setAll disabled) (https://github.com/edvin/tornadofx/issues/344)
- RowExpanders containing nested TableViews no longer inherits white label text when owning row is selected
- Calling `cellFormat` on a TableCell that already has a formatter will now add the new formatter as a decorator instead of overwriting the old
- `cellDecorator` only decorates cells with items. It previously ran also when a cell item became null

### Changes

- Kotlin 1.1.2-5
- Workspace will preemptively register for current scope in init()
- `runAsyncWithProgress` will display the progress indicator in the `graphic` property if the parent is `Labeled`
- Cleaned up menu and item builders, might require parameter adjustment in some cases
- UIComponent.currentWindow is fetched from `root.scene.stage`, falls back to `modalStage` or `primaryStage`
- ListMenu.activeItem accepts null to signal that no menu item is active
- Removed `children` parameter from `hbox` and `vbox` builders - they were early remnants from before we realized how powerful builders could be :)
- `action` delegate no longer has `ActionEvent` as parameter so it can be used for no-args function references. Fallback to `setOnAction` if you need the event.
- `Injectable` was a misnomer and has been deprectated in favor of `ScopedInstance`
- TaskStatus no longer disconnects the current task when the task is completed

## [1.7.5] - 2017-05-19

**Important notice**: The `field` builder used to operate on the `inputContainer` inside the `Field`. This has been changed so that it now operates on the
field itself. If you did something like `parent.isVisible = false` to hide the field, you must now change your code to `isVisible = false`. This new
behavior is more as one would expect and hopefully the change won't cause any trouble to anyone.


### Additions

- ListMenu.item builder gets tag parameter (can be used to identify the item)
- EventTarget.tag and tagProperty, useful for identifying Tabs, ListMenuItem and other components used in "selected" situations.
- Map.queryString creates an URL encoded query string from a Map. Useful for REST calls.
- Tab.enableWhen/disableWhen/visibleWhen
- TabPane.tab builder takes optional tag parameter. If no text parameter is supplied, tag.toString() is used
- Node.cache will create and cache a node inside another node. Useful for Cell implementations to reduce memory footprint. `graphic = cache { createNode() }`
- Rest client supports PATCH (https://github.com/edvin/tornadofx/issues/320)
- warning(), error(), confirmation() and information() shortcuts to alert()
- Command bindings accepts optional parameter using invoke: `button { command = someCommand(someParam) }` or `button { command = someCommand with someParam }`
- ChoiceBox now supports Commanding
- TextField now supports Commanding
- TreeTableSmartResize.POLICY - activate with smartResize() (https://github.com/edvin/tornadofx/issues/316)
- removeWhen/visibleWhen/enableWhen/disableWhen etc functions now also take an observable instead of a function that returns an observable.
- The `label` builder is now capable of taking a graphic node `label("some text", graphic)`
- ComboBoxBase.required() validator
- SmartResize.POLICY can now be installed by calling `smartResize()` on any `TableView`
- SmartResize will automatically resize if the itemsProperty of the TableView changes value
- Workspace.showHeadingLabelProperty controls whether the heading is shown in the Workspace toolbar or not
- TableView/TreeTableView requestResize() will reapply SmartResize policy, useful after content change
- Column.makeEditable() works for all number subclasses
- Workspace `navigateForward` and `navigateBack` explicit functions
- Style builder for MenuItem (https://github.com/edvin/tornadofx/issues/327)
- imageview builder overloads that accepts observable urls or images

### Fixed

- AutoJsonModel supports String types
- HTTPUrlConnection based Rest Client Engine will read data from response even when not successful
- Support view reloading in OSGi environment
- Live Views did not reload changed classes correctly
- Fixed equals/hashCode in FXEventRegistration, could cause events to not fire on similar components
- lazyPopulate child factory was called on UI thread (https://github.com/edvin/tornadofx/issues/318)
- SmartResize.requestResize() some times resulted in misaligned column headers
- JsonModelAuto supports more types and doesn't produce duplicates (before: name and nameProperty - now: just name)
- SmartResize flickers (https://github.com/edvin/tornadofx/issues/321)
- Workspace navigation (viewPos index) stays intact even when views are manually removed from the `viewStack`
- ObservableValue.select() notice changes to outer property (https://github.com/edvin/tornadofx/issues/326)
- Ignore duplicate onUndock call when both parent and scene are set to null

### Changes

- Removed Workspace experimental warning
- alert content parameter is now optional
- `commandProperty` and `commandParameterProperty` are now writable so you can choose between bind or assign
- CSS warning should not be issued in OSGi environment, since bundle activator installs CSS URL Handler
- All shape builders accepts `Number` instead of `Double` so you can write `circle(10, 10, 5)` instead of `circle(10.0, 10.0, 5.0)`
- ComboBox.validator moved to ComboBoxBase.validator to support ColorPicker and DatePicker as well
- Removed InstanceScoped and removed it from Wizard. It was not needed.
- Deprecated `menuitem` builders in favor of `item` builders, which work the same way as other builders with respect to action (IDEA provides quick fix)
- TreeView.lazyPopulate() is now data driven. If the returned list is observable, changes will be reflected in the tree (https://github.com/edvin/tornadofx/issues/317)
- field builder now operates on the field itself instead of the inputContainer. You can now hide() the field directly in the function reference.
- TableColumn.useProgressBar() supports Number subtypes instead of only Double

## [1.7.4] - 2017-04-28

### Additions

- `wrapper` builder which builds a node around the existing View root
- `ListMenu` control and corresponding `listmenu` builders
- `validator` function takes optional `model` parameter for use with properties not currently registered with the ViewModel (FXML support)
- `ToggleGroup.selectedValueProperty()` is a writable property of any type you choose. Set `togglebutton(value)` or `radiobutton(value)` to configure the value represented by each toggle.
- `Wizard.enterProgresses = true` will go to next page when complete and finish on last page (https://github.com/edvin/tornadofx/issues/310)
- `ViewModel.onCommit(commits: List<Commit>)` callback with more information about the commit
- imageview builder that takes an image in addition to the existing one that takes a url
- fxml delegate supports setting optional root element
- Improved Java interop
- Java version of FX.find() can be called without specifying scope 
- `Tab.whenSelected` callback when the tab is selected

### Fixed

- Java version of Component.find() defaults to current component scope instead of DefaultScope
- NPE in layout debugger (https://github.com/edvin/tornadofx/issues/305)

### Changes

- Kotlin 1.1.2
- findParentOfType accepts subclasses
- splitpane() now has an optional orientation parameter 
- Clicking outside of a modal InternalWindow click now play an error sound to indicate modality (https://github.com/edvin/tornadofx/issues/308)

## [1.7.3] - 2017-04-19

### Additions
- ScrollPane.edgeToEdge boolean var to control the "edge-to-edge" style class (https://github.com/edvin/tornadofx/issues/302)
- Android SDK compatibilty (See https://github.com/edvin/tornadofx-android-compat)
- Added `baseColor` CSS property
- `lazyContextmenu` to add context menus that instantiate when the menu actually opens.

### Changes
- Improved Java interop
- Removed faulty choicebox builder and replaced it with one similar to the combobox builder
- `authInterceptor` was deprecated in favor of better named `requestInterceptor`

### Fixes
- Fixed ViewModel validation bug for ComboBox, ChoiceBox and Spinner
- Autocomplete ComboBox listview matches width of ComboBox by default
- JsonStructure.save(path) actually saves (https://github.com/edvin/tornadofx/pull/300)


## [1.7.2] - 2017-04-14

- `shortpress`/`longpress` actions (https://github.com/edvin/tornadofx/pull/286)
- Form layout supports arbitrary layout containers inside fieldsets (to support multiple rows of fields or any other form layout)
- radiomenuitem builder default argument for keyCombination (https://github.com/edvin/tornadofx/issues/298)
- ViewModel bindings configured with autocommit must pass validation before the value is committed
- find<Component> takes op block to let you operate on the found Component directly
- Node.toggleButton behaves correctly if no togglegroup is available (https://github.com/edvin/tornadofx/issues/296)
- ViewModel partial commit and validate: `commit(field1, field2)`
- Wizard component
- ViewModel.valid property will be updated as validators are added
- UIComponent.closeable property and corresponding default configuration in `Workspace.defaultCloseable`
- TabPane.add(SomeView::class) will bind towards title and closeable state of the UIComponent (https://github.com/edvin/tornadofx/issues/294)
- TreeView.populate() is now data driven. If the returned list is observable, changes will be reflected in the tree

## [1.7.1] - 2017-04-06

- Node.findParentOfType will now also find UIComponents
- Configurable default states for `savable`, `refreshable` and `deletable` (Workspace.defaultXXX property)
- `Workspace.delete` button and `onDelete`, `deletableWhen` and `onDelete` on `UIComponent`
- `TabPane.connectWorkspaceActions` makes the `TabPane` a target for save/refresh/delete actions
- Autocomplete tooltip mode for non editable ComboBox (https://github.com/edvin/tornadofx/pull/293)
- `UIComponent.app` points to the current application instance
- `config` base path configurable via `App.configBasePath`
- Per component `config` path configurable via `UIComponent.configPath`
- Global configuration object `app.config` works like the one in `UIComponent`, saves to `conf/app.properties` by default
- TabPane.contentUiComponent will retrieve the UIComponent embedded in the selected tab
- UIComponent callbacks for `onNavigateBack` and `onNavigateForward` can veto Workspace navigation
- Improved TableView.selectOnDrag (https://github.com/edvin/tornadofx/issues/262)
- Functions to load and save Json objects and JsonModel
- Rest Client supports absolute URI's without appending base URI (https://github.com/edvin/tornadofx/issues/289)
- `replaceWith` gets `sizeToScene` boolean parameter, defaults to false (https://github.com/edvin/tornadofx/issues/283)
- `shortcut("keyCombo") { .. }` and `shortcut(KeyCombo) { .. }` configures key press initiated actions
- UIComponent.accelerators map now works from any View, not just Views embedded in a Workspace (https://github.com/edvin/tornadofx/issues/253)
- Added Scope.hasActiveWorkspace to check if the workspace inside the current scope has been activated
- `Button.shortcut` also works when button is embedded in sub view (https://github.com/edvin/tornadofx/issues/253)
- DataGrid correctly calculates horizontal scrollbar
- DataGrid.maxRows will constrain the max number of rows and override maxCellsInRow if needed (https://github.com/edvin/tornadofx/issues/287)
- DataGrid properties are now StylableObjectProperties to make them bindable
- `config` can now read and write JsonObject and JsonArray
- TableView.bindSelected uses listener instead of unidirectional binding
- Simplified ItemViewModel binding: `val name = bind(Customer::nameProperty)` instead of the old `val name = bind { item?.nameProperty }`
- Any?.toProperty() will wrap any value in an observable property, even nullable properties
- TableColumnBase.style builder
- Node.managedWhen builder binding
- Int/Double Spinner builders merged into one Number builder for better compatibility
- Spinner builders have defaults for min (0), max(100), initialValue (property.value if supplied) (https://github.com/edvin/tornadofx/issues/274)
- paddingLeft/paddingRight converted from Double to Number
- JsonObject.contains(text) and JsonModel.contains(text)
- Button.action() shortcut istead of Button.setOnAction()
- ObservableList.invalidate()
- Dialog.toFront()
- Node.whenVisible
- ListCellFragment.onEdit
- ItemViewModel allows passing in the itemProperty
- First togglebutton builder inside a togglegroup will be selected by default (disable with `selectFirst = false`)
- ToggleButton.whenSelected
- SortedFilteredList refilters when items change (add, remove, permutate)
- SortedFilteredList is editable and supports all functions of the ObservableList interface
- ObservableXXXValue.onChange functions should support nullable values
- Changed semantics of `Node.removeWhen` to switch visible/managed state instead of adding/removing from parent
- Internal: ViewModel maintains a map between bound properties towards the ViewModel to support validators in a cleaner way without reflection calls to private APIs (https://github.com/edvin/tornadofx/issues/276)
- Kotlin 1.1.1 and JvmTarget 1.8
- SortedFilteredList.refilter() causes the existing predicate to be reevaluated
- openModal(resizable) and openWindow(resizable) optional parameter
- TextInputControl.trimWhitespace() enforces on focus lost instead of onChange (prevented adding words with whitespace)
- ViewModel.bind accepts cast to IntegerProperty/DoubleProperty/FloatProperty/BooleanProperty even when binding is null at construction time
- Added `loadFont` helper function

## [1.7.0] - 2017-03-04

- EventTarget.bindComponents(sourceList, converter) syncs the child nodes of the event target to the given observable list of UIComponents via the converter
- EventTarget.bindChildren(sourceList, converter) syncs the child nodes of the event target to the given observable list via the converter
- ObservableList.bind(sourceList, converter) syncs two lists and converts from one type to another on the fly
- API Break: Removed Node.margin helper because it shadowed margin property on Nodes which had their own margin property
- ValidationContext.validate() has optional `decorateErrors` parameter
- ValidationContext and ViewModel has `valid` observable boolean value
- Kotlin 1.1 dependency
- Added MenuItem.visibleWhen
- Fixed: `workspace.dockInNewScope(params)` operates on current scope instead of the new
- `buttonbar` builder in `form` now creates and operates on a `ButtonBar`
- `contextmenu` builder now works on any Node, not just Control
- EventBus `subscribe(times = n)` parameter will unregister listener after it has fired `n` times (http://stackoverflow.com/questions/42465786/how-to-unsubscribe-events-in-tornadofx)
- TextInputControl `trimWhitespace()`, `stripWhitespace()`, `stripNonNumeric()`, `stripNonInteger` continually strips or trims whitespace in inputs
- JSON `datetime` function has optional `millis` parameter to convert to/from milliseconds since epoch instead of seconds
- `JsonConfig.DefaultDateTimeMillis = true` will cause `datetime` to convert to/from milliseconds since epoch by default
- Improved Form prefWidth calculations
- MenuItem.enableWhen function
- Custom tab support for Views. Views can be docked in tabs and even delegate to refreshable and savable for the surrounding View
- resources stream/url/get helpers are not non-nullable
- Added resources helper to App class
- Added TrayIcon support (https://gitallhub.com/edvin/tornadofx/issues/255)
- EventBus `fire()` function is now available from the App class
- `ComboBox.makeAutocompletable()`

## [1.6.2] - 2017-02-21

- resizeColumnsToFitContent takes nested columns into account
- SmartResize.POLICY takes nested columns into account
- scrollpane builder now has fitToWidth and fitToHeight params
- typesafe pojo column builders for TableView and TreeTableView eg. column( "Name", MyPojo::getName )
- spinner builders takes property param
- `include(fxmlFile)` builder support
- `fxml()` Views now supports nested includes / controllers injected via `fxid()` (name of controller is `fx:id` + "Controler")
- SqueezeBox.fillHeight property
- Added svgicon builder
- Removed Node.alignment helper, it was misleading
- Added collapsible parameter to titledpane builder
- Added Component.hostServices property to access a JavaFX HostServices instance
- Improved TableView.column builder so it finds mutable properties even when constructor params with same name is present (https://github.com/edvin/tornadofx/issues/247)
- Workspace.viewStack is public
- Workspace detects dynamic components anywhere inside the WorkspaceArea
- TableView.selectOnDrag() will select rows or columns depending on the current selection mode
- resources.text, resources.image and resources.imageview helpers
- Workspace has NavigationMode Stack (default) and Tabs
- `closeModal()` deprecated in favor of `close()` since it will also close tabs and non-modal + internal windows
- SqueezeBox has multiselect option (still defaults to true)
- ContextMenu.checkboxmenuitem builder
- UIComponent.icon property used by Workspace and Drawer
- Workspace Drawer support (workspace.leftDrawer/rightDrawer)
- Drawer component
- SqueezeBox panes are now `closeable`
- Form buttonbar alignment is now working correctly
- UIComponent.currentWindow property
- openModal/openWindow defaults to currentWindow as owner (https://github.com/edvin/tornadofx/issues/246)
- Accordion.fold has `expanded` parameter
- Fixed: ComboBox with cellFormat does not show bound element (https://github.com/edvin/tornadofx/issues/245)

## [1.6.1] -2017-01-26

- whenSaved and whenRefreshed lambdas as alternative to overriding onSave and onRefresh
- Workspace onSave and onDock delegates to the docked View
- InputStream.toJSON and .toJSONArray + resources.json(key) and resources.jsonArray(key)
- Color.derive and Color.ladder
- Rest.Response implements Closeable so it can be `use`ed (https://github.com/edvin/tornadofx/issues/237)
- UIComponent `disableSave()` and `disableRefresh()`
- can now bind to a pojo by providing only a single getter ( eg. person.observable( JavaPerson::getId ) )
  - API break: previously returned a PojoProperty - now returns an ObjectProperty<T>
  - uses javafx.beans.property.adapter.JavaBeanObjectPropertyBuilder and will now propogate PropertyChangeEvents from the pojo
- UIComponent.headingProperty is ObservableValue<String> for easier binding
- `field` builder supports `orientation` parameter which will cause input container to be a VBox instead of an HBox (https://github.com/edvin/tornadofx/issues/190)
- UIComponents can now be instantiated manually instead of via inject() and find()
- Input Control builders now support ObservableValue instead of just Property for automatic binding
- ListView.useCheckbox()
- ItemViewModel.asyncItem helper to reload the underlying item
- Corrected Workspace.dockInNewScope, docking was performed in the old scope (!)

## [1.6.0] - 2017-01-18

- Workspaces (https://edvin.gitbooks.io/tornadofx-guide/content/16.%20Workspaces.html)
- OpenXXX functions: Windows opens centered over owner if owner is passed in as parameter (https://github.com/edvin/tornadofx/issues/231)
- API break: View params are now map(property-ref, value) instead of vararg Pair(String, value)
- menu builder correctly supports sub-menus
- Introduced `item` menu item builder, should be used in favor of `menuitem`, which took the onAction callback insteadof an operation on the MenuItem as the op block parameter (breaks with the other builders)
- menu builder accepts graphic parameter
- ViewModel autocommit bindings doesn't affect dirty state any more
- buttonbar builder for forms
- InternalWindow now has `overlayPaint` that defaults `c("#000", 0.4)
- builderInternalWindow added
- ItemViewModel constructor takes optional initial value
- `ObservableList.asyncItems` and `ListProperty.asyncItems`
- `confirm()` function that executes an action if the user confirms
- di delegate overload to support injecting a dependency by name (in addition to type)
- `builderFragment` and `builderWindow` builders - fragment and window by just supplying a title and builder
- `ObservableList<T>.onChange` to easy listening to change events from observable lists
- `setInScope()` now uses correct KClass when entering the injectable into the components map
- `ItemViewModel.isEmpty` boolean, complements `empty` property
- `setStageIcon(icon)` will replace all existing icons with the supplied (https://github.com/edvin/tornadofx/issues/228)
- `TableColumn.useCheckbox(editable = true)` now fires edit/commit events when value is changed
- Create nested, observable, writable properties using the `observableValue.select()` function
- ViewModel `bind` has optional parameter `forceObjectProperty` to avoid creating `IntegerProperty` for ints etc, so you can have nullable values
- `TableView.onEditCommit()` handler fires when a cell is edited. No need to manage domain object value, just add your business logic
- Fixed scope support. `DefaultScope(MyController::class)` or `MyController::class.scope(DefaultScope)`
- TableColumn hasClass/addClass/removeClass/toggleClass supports type safe stylesheets
- Lots of functions that earlier accepted Double now accept Number
- TableView.enableCellEditing() makes table editable and enables cell selection
- TableView.regainFocusAfterEdit() - make sure TableView doesn't look focus after cell edit
- TableColumn.makeEditable(converter) - supply specific converter for editable fields
- TableColumn.converter(converter) - supply specific converter for read only text fields
- TableColumn.makeEditable() supports BigDecimal
- Added scope.set(injectable) as easier alternative to setInScope(injectable, scope)
- tableview builder that takes `ObservableValue<ObservableList<T>>`, supporting automatic rebind when items change
- vbox and hbox builders supports any Number as spacing parameter, not just Double
- `runAsync` exposes `TaskStatus` model for binding towards task states: running, message, title, progress, value
- `runAsync` now run in the context of `Task` so you can access `updateMessage()` etc
- progressbar and progressindicator builders binds to `Property<Number>` instead of `Property<Double>` to support `DoubleProperty`
- Added `insets()` builder
- Fixed a race condition in Slideshow with overlapping transitions (https://github.com/edvin/tornadofx/issues/225)
- Node `onHover { doSomething() }` helper, param is boolean indicating hover state
- Node builder bindings: disableWhen, enableWhen, visibleWhen, hiddenWhen, removeWhen
- ObservableValue<Boolean>.toBinding() converts observable boolean to BooleanBinding
- TableCell.useCombobox now supports every kind of Property (bug)
- Observable padding properties for Region `paddingXXXProperty` (top/right/bottom/left/vertical/horizontal/all)
- Padding vars for Region: `paddingXXX' (top/right/bottom/left/vertical/horizontal/all)
- Added `proxyprop` helper to create proxied properties
- DataGrid `maxCellsInRow` property (also CSS styleable as `-fx-max-cells-in-row`)
- Added `DataGrid.asyncItems` to load items async with more concise syntax
- Added `DataGrid.bindSelected` to bind selected item to another property or ViewModel
- Fixed a ViewModel binding bug causing errors if external changes were made to a bound facade
- Added `squeezebox` builder. SqueezeBox is an accordion that allows multiple open titledpanes, added using `fold()`
- `cellCache` supports builders. Earlier, builders would be appended to the ListView, creating undesirable results
- `Scene.reloadViews()` is removed from the public API, no need to call it manually
- `titledpane` builder now accepts op parameter like every other builder. node parameter is now optional
- Fieldset.wrapWidth is now Number instead of Double

## [1.5.9] - 2016-12-24

- UIComponent has `isdockedProperty` and `isDocked` boolean telling you if the ui component is currently docked
- Added CSS elements to type safe stylesheets so you can now target f.ex HBox even if it doesn't have a CSS class
- Pass parameters to ui components using inject/find. Inject params via `val myParam : Int by param()` in target view.
- booleanBinding and stringBinding now adds observable receiver as dependency
- Eventbus: `FXEvent` class with `subscribe()`, `unsubscribe` and `fire` functions (https://edvin.gitbooks.io/tornadofx-guide/content/15.%20EventBus.html)
- InternalWindow is public, close() will also close InternalWindow
- `setInScope(value, scope)` allows you to preemptively configure an injectable property
- Allow Labeled.bind() to work on ObservableValue<T> instead of just Property<T>
- HttpClientEngine now adds default json headers to request
- Fixed Bug: Unconsumed POST requests are not posted to the server completely
- Add Connection: Keep-Alive and User-Agent headers to the default rest client engine

## [1.5.8] - 2016-11-24

- WritableValue<T>.assignIfNull(creatorFn) assigns to the value by calling creator unless it is already non-null
- Button.accelerator(KeyCombination) adds shortcuts to buttons (https://github.com/edvin/tornadofx/issues/205)
- Slideshow component and slideshow builder
- openInternalWindow(SomeOtherView::class) opens a window ontop of the current scene graph
- bindStringProperty respects given format (https://github.com/edvin/tornadofx/issues/210)
- Proxy support for Rest client (Set `client.proxy = Proxy()`)
- Pane builder (https://github.com/edvin/tornadofx/issues/208)
- Iterable<Node>.style will apply styles to all elements in collection
- Added `Node.alignment` property that knows how to apply alignment depending on the parent
- Added `Node.margin` property that knows how to apply margin depending on the parent
- canvas builder
- All constraint builders no longer set default values for properties that are not overridden
- Added canvas() builder
- Kotlin 1.0.5-2
- Added `stackpaneConstraints` builder (margin/alignment) (https://github.com/edvin/tornadofx/issues/206)
- Added `Node.hgrow` and `Node.vgrow` properties (https://github.com/edvin/tornadofx/issues/204)
- ComboBox.cellFormat also formats button cell by default with option to override
- UIComponent.openWindow() opens a new modeless Window
- TreeView.bindSelected(itemProperty) and TreeView.bindSelected(itemViewModel)
- Rest POST supports InputStream (https://github.com/edvin/tornadofx/pull/200)
- Removed deprecated `findFragment` - use `find` instead
- ViewModel.ignoreDirtyStateProperties list of properties that should not be considered when calculating dirty state
- Removed deprecated `replaceWith` overloads (https://github.com/edvin/tornadofx/issues/199)
- Scope support
- ViewModel is now `Component` and `Injectable` so it supports injection.
- addClass/removeClass/toggleClass now also works for pseudo classes (https://github.com/edvin/tornadofx/issues/198)
- ItemViewModel().bindTo(listCellFragment)
- resources.stream("some-resource") locates InputStream for resource
- Added custom renderers to custom CSS Properties (https://github.com/edvin/tornadofx/issues/203)

## [1.5.7] - 2016-10-21

- Fixed LayoutDebugger not showing debugged scene correctly (https://github.com/edvin/tornadofx/issues/192)
- App.shouldShowPrimaryStage() can be used to initially hide the primary stage
- Node.onDoubleClick handler
- chooseDirectory function
- ListView.bindSelected(itemProperty) and ListView.bindSelected(itemViewModel)
- TableView.bindSelected(itemProperty) and TableView.bindSelected(itemViewModel)
- Added ItemViewModel to reduce boiler plate for ViewModels with one source object
- SortedFilteredList now supports editing writeback to the underlying observable list
- View.replaceWith now updates scene property to support Live Views (https://github.com/edvin/tornadofx/issues/191)
- ViewModel bind return value is now optional to support eventually available items
- ViewModel detects changes to the source object and applies to the model counterpart automatically
- ViewModel `bind(autocommit = true) { .. }` option
- Mnemonic in Field labels (form -> field -> input.mnemonicTarget())
- Added ItemFragment and ListCellFragment. Will add TableCellFragment etc shortly.
- Added TreeView.cellDecorator
- Node.hide and Node.show
- Node.toggleClass(class, observableBooleanValue)
- Removed cell as `this` for `cellCache`. The cell could change, so taking it into account was a mistake.
- App MainView parameter can now be a `Fragment` as well as `View`
- ListView `cellCache` provider to create a cached graphic node per item
- Kotlin 1.0.4
- The `di()` delegate no longer calls out to the `DIContainer` for every access, effectively caching the lookup
- The `fxid()` delegate can now inject any type, not just `EventTarget` subclasses
- Added non-null `onChange` overrides for primitive `ObservableValue`s
- Fixed bug with `Node.fade` reversed animations (was also affecting `ViewTransitions`)
- Deprecated confusing CSS `add` function if favor of `and`

## [1.5.6] - 2016-09-19

- ViewModel.onCommit() function that will be called after a successful commit
- TableView SmartResize Policy (https://github.com/edvin/tornadofx/wiki/TableView-SmartResize)
- `dynamicContent` builder that will replace content in a Node when an observable value changes
- Alternative `TableView.column` builder with auto-conversion to observable value (`column("Title", ReturnType::class) { value { it.value.somePropertyOrValue })`
- DataGrid component 
- TableColumn `cellCache` provider to create a cached graphic node per item
- Padding shortcuts (paddingRight, paddingLeft, paddingTop, paddingBottom) to Region
- TableView support for Nested Columns (`nestedColumn(title) { // add child columns here }`)
- TableView support for expanded row node (`rowExpander { // create node to show on expand here }`) (https://edvin.gitbooks.io/tornadofx-guide/content/5.%20Builders%20II%20-%20Data%20Controls.html#row-expanders) 
- Fixed bug where image URLs defined in CSS were rendered wrong
- Added support for skipping snake-casing in CSS rules (names still have to be valid css identifiers)
- Fixed bug where CSS selectors defined with strings would have their capitalization changed (`".testThing"` => `".test-thing"`, `cssclass("testThing")` => `.test-thing`)
- Updated the `ViewTransition` code to be more flexible (including now working with any `Node`, not just `View`s and `Fragment`s).
    - Also added several new built in `ViewTransition`s
- Added new `Node` animation helper functions for various transformations
- FXML files can now contain `fx:controller` attribute to help with content assist, if `hasControllerAttribute = true` is passed to the `fxml` delegate (https://github.com/edvin/tornadofx/issues/179)
- Fix exception in chooseFile when user cancels in Multi mode

## [1.5.5] - 2016-08-19

- Stylesheets can be loaded via ServiceLoader (`META-INF/services/tornadofx.Stylesheet` with reference to the stylesheet class)
- Default constructor was re-added to `tornadofx.App` to support `Run View` in IDEA Plugin
- `resizeColumnsToFitContent` has `afterResize` callback parameter
- SortedFilteredList.asyncItems function
- SortedFilteredList can now be assigned as items to tableview/listview builder without calling `bindTo`
- `DefaultErrorHandler.filter` listens to uncaught errors and can consume them to avoid the default error dialog.
- `json.add(key, JsonModel)` automatically converts to JSON
- CSS DSL now supports imports through constructor parameters. e.g. `class DialogStyle : StyleSheet(BaseStyle::class) { ... }`
- Fixed a bug in `View.replaceWith` which caused the whole scene to change even when for sub views

## [1.5.4] - 2016-08-03

This release fixes an issue with type safe stylesheets. `importStylesheet(Styles::class)` would fail unless an OSGi runtime was available.

## [1.5.3] - 2016-08-02

### Added

- `App.createPrimaryScene` overridable function to specify how the scene for the primary View is created
- OSGI manifest metadata
- LayoutDebugger can edit new Node properties: `spacing`
- Stylesheets can be dynamically added at runtime and will affect all active scenes
- Convenience methods for creating bindings on any object. e.g. `stringBinding(person, person.firstNameProperty, person.lastNameProperty) { "$firstName, #lastName" }`
- View/Fragment takes optional title in constructor

### Changed

- UIComponent.showModal now supports reopening even if modalStage was never removed
- `fieldset` block now operates on an `HBox` instead of `Pane` so you can write `alignment = Pos.BASELINE_RIGHT` to right-align buttons etc
- Set modalStage before showAndWait() (https://github.com/edvin/tornadofx/pull/151)
- `Parent.find` and `UIComponent.find` renamed to `lookup` for better alignment with JavaFX `lookup` and to avoid confusion with `find(View::class)` 
- Improved `BorderPane` builders, they also now accept `UIComponent` references instead of instances
- Builders now operate on `EventTarget` instead of `Pane` and as a result, many builders have improved syntax and functionality
- Reduced boilerplate for `App` creation (you can now use `class MyApp : App(MyView::class, Styles::class)`
- ViewModel `commit` and `rollback` run on the UI thread because decorators might be invoked 
- ViewModel `commit` accepts a function that will be run if the commit is successful
- `find` can now also find `Fragments`, so `findFragment` is deprecated
- `lookup` takes an optional op that operates on the UIComponent it found
- `TreeTableView/TableView.populate` accepts any kind of `Iterable<T>` instead of `List`

## [1.5.2] - 2016-07-21

### Added

- Validation support
- Decoration support
- Node.removeFromParent()
- Dimension arithmetics (https://github.com/edvin/tornadofx/pull/146)
- Get a reference to objects in other Components via `get(ComponentType::propertyName)` and set them via `set(ComponentType::propertyName, value`
- `Node.replaceChildren` replaces current children with new ones created with builder
- `Node.runAsyncWithProgress` shows a progress indicator instead of while async task is running 
- `runAsync` on Injectable class references (`CustomerController::class.runAsync { listContacts(customerId) }`)
- `runAsync` on Injectable class function references (`CustomerController::listContacts.runAsync(customerId)`)
- `ObservableValue.onChange` listener
- `UIComponent.whenDocked` and `UIComponent.whenUndocked`
- LayoutDebugger (https://github.com/edvin/tornadofx/wiki/Layout-Debugger)
- ViewModel (https://github.com/edvin/tornadofx/wiki/ViewModel)
- TableView `cellDecorator`
- ComboBox `cellFormat` formatter function
- TreeView `lazyPopulate` alternative to `populate` that lazily creates children as needed
- TreeItem nesting extension functions (https://github.com/edvin/tornadofx/issues/134)
- TableView `selectWhere()`, `moveToTopWhere()` and `moveToBottomWhere()` (https://github.com/edvin/tornadofx/issues/134)
- Group builder `group`
- Improved tab for tabpane builder `tab("Name") { operateOnTab(); content { .. } }`
- Create bindings dependent on an ObservableValue: `objectBinding` + `integerBinding`, `longBinding` etc for all applicable types
- New, simplified method of creating properties `val nameProperty = SimpleStringProperty(); var name by nameProperty` (https://github.com/edvin/tornadofx/pull/143)
- Extract a JsonObject and turn it into a JsonModel by with `json.jsonModel("key")`
- `kotlin-reflect.jar` is now a default dependency. It can be removed if you don't use any of the TableView.`column` functions. Over time, more features will probably require it.
- Replace View function `UIComponent.replaceWith` now accepts `KClass<View>` and `KClass<Fragment>` as well as UIComponent instances
- label() and text() builders now accepts an ObservableValue<String> for unidirectional binding
- Added non-null JSON getters (`getLong(key)` returns Long while `long(key)` returns Long?)
- Improved compatibility with ScenicView by not creating inline/crossinline cellformatters (https://youtrack.jetbrains.com/issue/KT-13148)
 
### Changed

- ImageView builder now loads image lazily by default
- CSSUrlHandler force install moved to CSS.CompanionObject to make sure it happens in time
- addClass/removeClass now accepts vararg
- alert() function now returns Alert object
- Fixed bug: Inherited properties cannot be accessed via getProperty - NoSuchFieldException (https://github.com/edvin/tornadofx/issues/141)
- Uncaught exceptions will now be logged to the console to ensure error message delivery even when UI is not initialized
- Fixed CheckBoxCell binding (https://github.com/edvin/tornadofx/issues/140)
- Builder op block made optional on many builders (https://github.com/edvin/tornadofx/issues/126)
- Fixed bug in chooseFile (returned list with null instead of empty list when nothing was selected

## [1.5.1] - 2016-06-29

### Added

- Shape builders (https://github.com/edvin/tornadofx/issues/129)
- Animation builders (https://github.com/edvin/tornadofx/issues/131)
- Replace View function: `UIComponent.replaceWith`
- `fxid()` specific fx:id name as optional parameter
- webview builder

### Changed

- Call `onUndock` when UIComponent.modalStage closes
- Rewrite of the CSS sub structure, cleaner selector syntax, negative dimensions, no need for `select` keyword for single selectors

## [1.5.0] - 2016-06-10

### Added

- Multivalue property support in type safe stylesheets (API break)
- `UIComponent.onDock` and `UIComponent.onUndock`

## [1.4.10] - 2016-06-02

### Added

- Default Rest Engine supports gzip/deflate
- Default Rest Engine adds Accept: application/json by default

### Changed

- Moved box/c functions outside CssBlock so they can be used in Stylesheet companion object
- Better error reporting and logging for missing or wrong fx:id vs fxid() usage

## [1.4.9] - 2016-05-29

### Added

- Convert Iterable<JsonModel> to JsonArray (`Iterable<JsonModel>.toJSON()`)
- Clipboard functions (https://github.com/edvin/tornadofx/issues/110)
- ContextMenu builder
- TreeTableView column builder that takes an observable value creator
- TreeTableView `rowItem` accessor
- TreeTableView `onUserSelect`
- Preferences can be saved and loaded using the prefences function, see https://github.com/edvin/tornadofx/pull/107

## [1.4.8] - 2016-05-20

### Added

- Inline type safe styles
- Easier navigation of View to Node and Node to View (https://github.com/edvin/tornadofx/issues/112)
- Fragments can be declaratively created via `fragment` delegate
- Type Safe CSS URL Handler will be force-installed if the JVM does not pick it up

### Changed

- Upgrade to Kotlin 1.0.2

## [1.4.7] - 2016-05-10

### Added

- Form Builder (https://github.com/edvin/tornadofx/issues/111)

## [1.4.6] - 2016-05-06

### Added

- openModal supports new optional `block` and `owner` parameters
- Spinner builder (https://github.com/edvin/tornadofx/issues/106)
- POJO Binding Support (https://github.com/edvin/tornadofx/issues/104)

### Changed

- App can be started without overriding `primaryView` -> startup parameter `--view-class=package.View`
- addClass, removeClass, toggleClass returns the Node it was applied to (for chaining support)

## [1.4.5] - 2016-04-29

### Changed

- Live Views no longer reloads nested UIComponents twice (https://github.com/edvin/tornadofx/issues/98)
- Added log info message when a View is reloaded
- `openModal` did not configure tornadofx.scene correctly, causing issues with Live Views
- `Node.setId(Styles.someId)` did not set the correct value

### Removed

- SingleViewApp increased framework complexity and had too many caveats so it was removed
- UIComponent.pack/unpack was removed because their function was not needed and not intuitive (https://github.com/edvin/tornadofx/issues/98#issuecomment-215674901)

## [1.4.4] - 2016-04-27

### Added

- Program parameters `--live-stylesheets`, `--live-views`, `--dump-stylesheets` and `--dev-mode` 
- Hot View Reload (https://github.com/edvin/tornadofx/issues/96) 
- `children(nodeList)` builder helper to redirect built children to a specific node list (https://github.com/edvin/tornadofx/issues/95) 
- `buttonbar` builder (https://github.com/edvin/tornadofx/issues/95)
- `ButtonBar.button` builder (https://github.com/edvin/tornadofx/issues/95)
- `togglegroup` builder

## [1.4.3] - 2016-04-23

### Added

- Type Safe CSS Builders (https://github.com/edvin/tornadofx/issues/80) [Docs here](https://github.com/edvin/tornadofx/wiki/Type-Safe-CSS)
- TableColumn/TreeTableColumn `addClass`/`hasClass`/`removeClass`/`toggleClass` functions
- Binding support (https://github.com/edvin/tornadofx/issues/91)
- `FX.registerApplication(app, stage)` function for easy integration with existing apps (https://github.com/edvin/tornadofx/issues/89) [Docs here](https://github.com/edvin/tornadofx/wiki/Integrate-with-existing-JavaFX-Applications)
- `colorpicker` builder (https://github.com/edvin/tornadofx/issues/76)
- `chooseFile` File Chooser (https://github.com/edvin/tornadofx/issues/76)
- `pagination` builder (https://github.com/edvin/tornadofx/issues/76)
- Configurable alert dialog 
- `Node.bindClass` applies an observable style class to a node (https://github.com/edvin/tornadofx/issues/88)
- Toolbar.spacer and ToolBar.separator builders

### Changed

- Fixed dual instantiation of SingleViewApp
- `runAsync` replaces `background` to avoid collisions with `Region.background`. `background` is now deprecated

## [1.4.2] - 2016-04-14

### Added

- External dependency injection support - Guice, Spring++ (https://github.com/edvin/tornadofx/issues/79)
- `SingleViewApp` for small/example applications (https://github.com/edvin/tornadofx/issues/74)
- `SortedFilteredList` for sorting and filtering data in list controls (https://github.com/edvin/tornadofx/issues/62)
- `TableView.makeIndexColumn` (https://github.com/edvin/tornadofx/pull/64)
- `tableview` builder accepts optional item list
- `TableColumn` cell factories: `useComboBox`, `useTextField`, `useChoiceBox`, `useProgressBar`, `useCheckbox` and `useDatePicker` (https://github.com/edvin/tornadofx/issues/67)
- `TableColumn.enableTextWrap` (https://github.com/edvin/tornadofx/pull/65)
- `TableColumn` cell factory that wraps `PropertyValueFactory` for better POJO support (https://github.com/edvin/tornadofx/pull/75)
- `splitpane` builder (https://github.com/edvin/tornadofx/issues/72)
- `anchorpane` builder (https://github.com/edvin/tornadofx/issues/84)
- `accordion` builder (https://github.com/edvin/tornadofx/pull/73)
- `JsonStructure.toPrettyString` (https://github.com/edvin/tornadofx/pull/77)
- `text` builder (https://github.com/edvin/tornadofx/issues/76)
- `textflow` builder (https://github.com/edvin/tornadofx/issues/76)
- `htmleditor` builder (https://github.com/edvin/tornadofx/pull/83)
- `hyperlink` builder (https://github.com/edvin/tornadofx/pull/78)
- `passwordfield` builder (https://github.com/edvin/tornadofx/pull/78)
- `radiobutton` builder (https://github.com/edvin/tornadofx/pull/78)
- `togglebutton` builder (https://github.com/edvin/tornadofx/pull/78)
- `slider` builder (https://github.com/edvin/tornadofx/pull/81)
- `separator` builder (https://github.com/edvin/tornadofx/pull/82)
- `choicebox` builder (https://github.com/edvin/tornadofx/pull/82)

### Changed

- Upgrade to Kotlin 1.0.1-2
- `Node.toggleClass` could potentially add duplicates
- `TableView/TreeTableView.resizeColumnsToFitContent` scans 50 rows by default
- HttpURLEngine correctly sets Content-Type header
- Som builders were not all lowercase (titledPane renamed to titledpane)

## [1.4.1] - 2016-03-28

### Added

- Chart builders (https://github.com/edvin/tornadofx/issues/55) [Examples here](https://github.com/edvin/tornadofx/wiki/Charts)
- Tooltip builder (https://github.com/edvin/tornadofx/issues/58)

## [1.4.0] - 2016-03-26

This version is binary incompatible if you used the REST Client, perform a clean build
 when upgrading.

As `Apache HttpClient` is no longer required, most of the `HttpResponse` extension functions
 has been removed and reimplemented in the `Rest.Response` interface. If you accessed `HttpClient`
 classes directly, you will need to adjust some code. See the [REST Client documentation](https://github.com/edvin/tornadofx/wiki/REST-Client)
 for updated information.
 	
### Added

- Injection support in the `App` class (https://github.com/edvin/tornadofx/issues/54)
- `TableView/TreeTableView.resizeColumnsToFitContent` function (https://github.com/edvin/tornadofx/issues/48)
- `TreeTableView` and `TreeView` builders (https://github.com/edvin/tornadofx/issues/47)
- Easy access to application resources (https://github.com/edvin/tornadofx/issues/44)
- Alternative view location for [`fxml()` delegate](https://github.com/edvin/tornadofx/wiki/Components#ui-built-with-fxml)

### Changed

- Upgrade to Kotlin 1.0.1
- `Apache HttpClient` is now an optional dependency. Rest API uses `HttpURLConnection` by default (https://github.com/edvin/tornadofx/issues/40)

## [1.3.2] - 2016-03-07

### Added

- @FXML delegate (https://github.com/edvin/tornadofx/issues/34)
- i18n Support (https://github.com/edvin/tornadofx/issues/29)
- `TableView.column()` support for `ObservableValue` member fields
- `FX.runAndWait` sync execution helper
- `TableColumn.makeEditable` extension
- `JsonModelAuto` automatically converts from JavaFX Properties to JSON (requires kotlin-reflect)
- Menu/MenuItem builders
- More layout builders
- More constraints for builders
- `ListView` builder
- `ScrollPane` builder

### Changed

- `Fragment` should not be injectable (https://github.com/edvin/tornadofx/issues/31)

### Removed

- `FXTableView` removed, `column` functions are now extensions on `TableView`
- `TableView.addColumn` removed, replaced by the new `column` functions

## [1.3.1] - 2016-02-28

### Added
- Arbitrary properties per `Component` (https://github.com/edvin/tornadofx/issues/23)
- `singleAssign()` property delegates (https://github.com/edvin/tornadofx/issues/17)
- Tests for `singleAssign()`
- BorderPane builder (https://github.com/edvin/tornadofx/pull/16)
- `Node.gridpaneConstraints` extension function (https://github.com/edvin/tornadofx/issues/12)
- `Node.vboxConstraints` extension function
- `Node.hboxConstraints` extension function
- `TableView` builder (https://github.com/edvin/tornadofx/issues/11)
- Async loading of items for datadriven components (https://github.com/edvin/tornadofx/issues/14)
- `task`/`ui` to run async jobs outside of `Component`

### Changed
- Builder for Tab now require the content pane as input parameter to avoid confusion (https://github.com/edvin/tornadofx/issues/8)
- UIComponent#openModal() no longer requests focus for root component - caller can decide instead
- Property delegate now produces non-nullable property types
- `GridPane.row()` no long hogs the GridPane `userData` object to track rowId

## [1.3.0] - 2016-02-19

### Added
- Delegates for JavaFX Properties (https://github.com/edvin/tornadofx/issues/3)

### Changed
- Changed Maven coordinates to `no.tornado:tornadofx`
- Recompiled for Kotlin 1.0

## [1.2.3] - 2016-02-15

### Added
- Property support for builders, i.e `textfield(customer.nameProperty)`
- More builders

### Changed
- Rest client now uses PoolingHttpClientConnectionManager to support multiple threads
- HttpResponse.consume() never throws exception

## [1.2.2] - 2016-02-08
- Recompiled for Kotlin RC<|MERGE_RESOLUTION|>--- conflicted
+++ resolved
@@ -8,12 +8,9 @@
 
 ### Changes
 
-<<<<<<< HEAD
-- All JSON extractor functions support vararg keys, will pick the first available (https://github.com/edvin/tornadofx/issues/350)
-=======
 - `openModal` and `openWindow` returns the Stage
 - `dialog` builder operates on a StageAwareFieldset so it can close the dialog easier by calling `close()`
->>>>>>> 0d3176da
+- All JSON extractor functions support vararg keys, will pick the first available (https://github.com/edvin/tornadofx/issues/350)
 
 ## [1.7.7] - 2017-06-15
 
