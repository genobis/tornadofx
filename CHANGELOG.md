# Change Log

All notable changes to this project will be documented in this file.

## [1.5.10-SNAPSHOT]

<<<<<<< HEAD
- `TableCell.useComboBox` now supports every kind of Property (bug)
=======
- Observable padding properties for Region `paddingXXXProperty` (top/right/bottom/left)
>>>>>>> 120acec6
- Added `proxyprop` helper to create calculated properties
- DataGrid `maxCellsInRow` property (also CSS styleable as `-fx-max-cells-in-row`)
- Added `DataGrid.asyncItems` to load items async with more concise syntax
- Added `DataGrid.bindSelected` to bind selected item to another property or ViewModel
- Fixed a ViewModel binding bug causing errors if external changes were made to a bound facade
- Added `squeezebox` builder. SqueezeBox is an accordion that allows multiple open titledpanes, added using `fold()`
- `cellCache` supports builders. Earlier, builders would be appended to the ListView, creating undesirable results
- `Scene.reloadViews()` is removed from the public API, no need to call it manually
- `titledpane` builder now accepts op parameter like every other builder. node parameter is now optional

## [1.5.9]

- UIComponent has `isdockedProperty` and `isDocked` boolean telling you if the ui component is currently docked
- Added CSS elements to type safe stylesheets so you can now target f.ex HBox even if it doesn't have a CSS class
- Pass parameters to ui components using inject/find. Inject params via `val myParam : Int by param()` in target view.
- booleanBinding and stringBinding now adds observable receiver as dependency
- Eventbus: `FXEvent` class with `subscribe()`, `unsubscribe` and `fire` functions (https://edvin.gitbooks.io/tornadofx-guide/content/15.%20EventBus.html)
- InternalWindow is public, closeModal() will also close InternalWindow
- `setInScope(value, scope)` allows you to preemptively configure an injectable property
- Allow Labeled.bind() to work on ObservableValue<T> instead of just Property<T>
- HttpClientEngine now adds default json headers to request
- Fixed Bug: Unconsumed POST requests are not posted to the server completely
- Add Connection: Keep-Alive and User-Agent headers to the default rest client engine

## [1.5.8] - 2016-11-24

- WritableValue<T>.assignIfNull(creatorFn) assigns to the value by calling creator unless it is already non-null
- Button.accelerator(KeyCombination) adds shortcuts to buttons (https://github.com/edvin/tornadofx/issues/205)
- Slideshow component and slideshow builder
- openInternalWindow(SomeOtherView::class) opens a window ontop of the current scene graph
- bindStringProperty respects given format (https://github.com/edvin/tornadofx/issues/210)
- Proxy support for Rest client (Set `client.proxy = Proxy()`)
- Pane builder (https://github.com/edvin/tornadofx/issues/208)
- Iterable<Node>.style will apply styles to all elements in collection
- Added `Node.alignment` property that knows how to apply alignment depending on the parent
- Added `Node.margin` property that knows how to apply margin depending on the parent
- canvas builder
- All constraint builders no longer set default values for properties that are not overridden
- Added canvas() builder
- Kotlin 1.0.5-2
- Added `stackpaneConstraints` builder (margin/alignment) (https://github.com/edvin/tornadofx/issues/206)
- Added `Node.hgrow` and `Node.vgrow` properties (https://github.com/edvin/tornadofx/issues/204)
- ComboBox.cellFormat also formats button cell by default with option to override
- UIComponent.openWindow() opens a new modeless Window
- TreeView.bindSelected(itemProperty) and TreeView.bindSelected(itemViewModel)
- Rest POST supports InputStream (https://github.com/edvin/tornadofx/pull/200)
- Removed deprecated `findFragment` - use `find` instead
- ViewModel.ignoreDirtyStateProperties list of properties that should not be considered when calculating dirty state
- Removed deprecated `replaceWith` overloads (https://github.com/edvin/tornadofx/issues/199)
- Scope support
- ViewModel is now `Component` and `Injectable` so it supports injection.
- addClass/removeClass/toggleClass now also works for pseudo classes (https://github.com/edvin/tornadofx/issues/198)
- ItemViewModel().bindTo(listCellFragment)
- resources.stream("some-resource") locates InputStream for resource
- Added custom renderers to custom CSS Properties (https://github.com/edvin/tornadofx/issues/203)

## [1.5.7] - 2016-10-21

- Fixed LayoutDebugger not showing debugged scene correctly (https://github.com/edvin/tornadofx/issues/192)
- App.shouldShowPrimaryStage() can be used to initially hide the primary stage
- Node.onDoubleClick handler
- chooseDirectory function
- ListView.bindSelected(itemProperty) and ListView.bindSelected(itemViewModel)
- TableView.bindSelected(itemProperty) and TableView.bindSelected(itemViewModel)
- Added ItemViewModel to reduce boiler plate for ViewModels with one source object
- SortedFilteredList now supports editing writeback to the underlying observable list
- View.replaceWith now updates scene property to support Live Views (https://github.com/edvin/tornadofx/issues/191)
- ViewModel bind return value is now optional to support eventually available items
- ViewModel detects changes to the source object and applies to the model counterpart automatically
- ViewModel `bind(autocommit = true) { .. }` option
- Mnemonic in Field labels (form -> field -> input.mnemonicTarget())
- Added ItemFragment and ListCellFragment. Will add TableCellFragment etc shortly.
- Added TreeView.cellDecorator
- Node.hide and Node.show
- Node.toggleClass(class, observableBooleanValue)
- Removed cell as `this` for `cellCache`. The cell could change, so taking it into account was a mistake.
- App MainView parameter can now be a `Fragment` as well as `View`
- ListView `cellCache` provider to create a cached graphic node per item
- Kotlin 1.0.4
- The `di()` delegate no longer calls out to the `DIContainer` for every access, effectively caching the lookup
- The `fxid()` delegate can now inject any type, not just `EventTarget` subclasses
- Added non-null `onChange` overrides for primitive `ObservableValue`s
- Fixed bug with `Node.fade` reversed animations (was also affecting `ViewTransitions`)
- Deprecated confusing CSS `add` function if favor of `and`

## [1.5.6] - 2016-09-19

- ViewModel.onCommit() function that will be called after a successful commit
- TableView SmartResize Policy (https://github.com/edvin/tornadofx/wiki/TableView-SmartResize)
- `dynamicContent` builder that will replace content in a Node when an observable value changes
- Alternative `TableView.column` builder with auto-conversion to observable value (`column("Title", ReturnType::class) { value { it.value.somePropertyOrValue })`
- DataGrid component 
- TableColumn `cellCache` provider to create a cached graphic node per item
- Padding shortcuts (paddingRight, paddingLeft, paddingTop, paddingBottom) to Region
- TableView support for Nested Columns (`nestedColumn(title) { // add child columns here }`)
- TableView support for expanded row node (`rowExpander { // create node to show on expand here }`) (https://edvin.gitbooks.io/tornadofx-guide/content/5.%20Builders%20II%20-%20Data%20Controls.html#row-expanders) 
- Fixed bug where image URLs defined in CSS were rendered wrong
- Added support for skipping snake-casing in CSS rules (names still have to be valid css identifiers)
- Fixed bug where CSS selectors defined with strings would have their capitalization changed (`".testThing"` => `".test-thing"`, `cssclass("testThing")` => `.test-thing`)
- Updated the `ViewTransition` code to be more flexible (including now working with any `Node`, not just `View`s and `Fragment`s).
    - Also added several new built in `ViewTransition`s
- Added new `Node` animation helper functions for various transformations
- FXML files can now contain `fx:controller` attribute to help with content assist, if `hasControllerAttribute = true` is passed to the `fxml` delegate (https://github.com/edvin/tornadofx/issues/179)
- Fix exception in chooseFile when user cancels in Multi mode

## [1.5.5] - 2016-08-19

- Stylesheets can be loaded via ServiceLoader (`META-INF/services/tornadofx.Stylesheet` with reference to the stylesheet class)
- Default constructor was re-added to `tornadofx.App` to support `Run View` in IDEA Plugin
- `resizeColumnsToFitContent` has `afterResize` callback parameter
- SortedFilteredList.asyncItems function
- SortedFilteredList can now be assigned as items to tableview/listview builder without calling `bindTo`
- `DefaultErrorHandler.filter` listens to uncaught errors and can consume them to avoid the default error dialog.
- `json.add(key, JsonModel)` automatically converts to JSON
- CSS DSL now supports imports through constructor parameters. e.g. `class DialogStyle : StyleSheet(BaseStyle::class) { ... }`
- Fixed a bug in `View.replaceWith` which caused the whole scene to change even when for sub views

## [1.5.4] - 2016-08-03

This release fixes an issue with type safe stylesheets. `importStylesheet(Styles::class)` would fail unless an OSGi runtime was available.

## [1.5.3] - 2016-08-02

### Added

- `App.createPrimaryScene` overridable function to specify how the scene for the primary View is created
- OSGI manifest metadata
- LayoutDebugger can edit new Node properties: `spacing`
- Stylesheets can be dynamically added at runtime and will affect all active scenes
- Convenience methods for creating bindings on any object. e.g. `stringBinding(person, person.firstNameProperty, person.lastNameProperty) { "$firstName, #lastName" }`
- View/Fragment takes optional title in constructor

### Changed

- UIComponent.showModal now supports reopening even if modalStage was never removed
- `fieldset` block now operates on an `HBox` instead of `Pane` so you can write `alignment = Pos.BASELINE_RIGHT` to right-align buttons etc
- Set modalStage before showAndWait() (https://github.com/edvin/tornadofx/pull/151)
- `Parent.find` and `UIComponent.find` renamed to `lookup` for better alignment with JavaFX `lookup` and to avoid confusion with `find(View::class)` 
- Improved `BorderPane` builders, they also now accept `UIComponent` references instead of instances
- Builders now operate on `EventTarget` instead of `Pane` and as a result, many builders have improved syntax and functionality
- Reduced boilerplate for `App` creation (you can now use `class MyApp : App(MyView::class, Styles::class)`
- ViewModel `commit` and `rollback` run on the UI thread because decorators might be invoked 
- ViewModel `commit` accepts a function that will be run if the commit is successful
- `find` can now also find `Fragments`, so `findFragment` is deprecated
- `lookup` takes an optional op that operates on the UIComponent it found
- `TreeTableView/TableView.populate` accepts any kind of `Iterable<T>` instead of `List`

## [1.5.2] - 2016-07-21

### Added

- Validation support
- Decoration support
- Node.removeFromParent()
- Dimension arithmetics (https://github.com/edvin/tornadofx/pull/146)
- Get a reference to objects in other Components via `get(ComponentType::propertyName)` and set them via `set(ComponentType::propertyName, value`
- `Node.replaceChildren` replaces current children with new ones created with builder
- `Node.runAsyncWithProgress` shows a progress indicator instead of while async task is running 
- `runAsync` on Injectable class references (`CustomerController::class.runAsync { listContacts(customerId) }`)
- `runAsync` on Injectable class function references (`CustomerController::listContacts.runAsync(customerId)`)
- `ObservableValue.onChange` listener
- `UIComponent.whenDocked` and `UIComponent.whenUndocked`
- LayoutDebugger (https://github.com/edvin/tornadofx/wiki/Layout-Debugger)
- ViewModel (https://github.com/edvin/tornadofx/wiki/ViewModel)
- TableView `cellDecorator`
- ComboBox `cellFormat` formatter function
- TreeView `lazyPopulate` alternative to `populate` that lazily creates children as needed
- TreeItem nesting extension functions (https://github.com/edvin/tornadofx/issues/134)
- TableView `selectWhere()`, `moveToTopWhere()` and `moveToBottomWhere()` (https://github.com/edvin/tornadofx/issues/134)
- Group builder `group`
- Improved tab for tabpane builder `tab("Name") { operateOnTab(); content { .. } }`
- Create bindings dependent on an ObservableValue: `objectBinding` + `integerBinding`, `longBinding` etc for all applicable types
- New, simplified method of creating properties `val nameProperty = SimpleStringProperty(); var name by nameProperty` (https://github.com/edvin/tornadofx/pull/143)
- Extract a JsonObject and turn it into a JsonModel by with `json.jsonModel("key")`
- `kotlin-reflect.jar` is now a default dependency. It can be removed if you don't use any of the TableView.`column` functions. Over time, more features will probably require it.
- Replace View function `UIComponent.replaceWith` now accepts `KClass<View>` and `KClass<Fragment>` as well as UIComponent instances
- label() and text() builders now accepts an ObservableValue<String> for unidirectional binding
- Added non-null JSON getters (`getLong(key)` returns Long while `long(key)` returns Long?)
- Improved compatibility with ScenicView by not creating inline/crossinline cellformatters (https://youtrack.jetbrains.com/issue/KT-13148)
 
### Changed

- ImageView builder now loads image lazily by default
- CSSUrlHandler force install moved to CSS.CompanionObject to make sure it happens in time
- addClass/removeClass now accepts vararg
- alert() function now returns Alert object
- Fixed bug: Inherited properties cannot be accessed via getProperty - NoSuchFieldException (https://github.com/edvin/tornadofx/issues/141)
- Uncaught exceptions will now be logged to the console to ensure error message delivery even when UI is not initialized
- Fixed CheckBoxCell binding (https://github.com/edvin/tornadofx/issues/140)
- Builder op block made optional on many builders (https://github.com/edvin/tornadofx/issues/126)
- Fixed bug in chooseFile (returned list with null instead of empty list when nothing was selected

## [1.5.1] - 2016-06-29

### Added

- Shape builders (https://github.com/edvin/tornadofx/issues/129)
- Animation builders (https://github.com/edvin/tornadofx/issues/131)
- Replace View function: `UIComponent.replaceWith`
- `fxid()` specific fx:id name as optional parameter
- webview builder

### Changed

- Call `onUndock` when UIComponent.modalStage closes
- Rewrite of the CSS sub structure, cleaner selector syntax, negative dimensions, no need for `select` keyword for single selectors

## [1.5.0] - 2016-06-10

### Added

- Multivalue property support in type safe stylesheets (API break)
- `UIComponent.onDock` and `UIComponent.onUndock`

## [1.4.10] - 2016-06-02

### Added

- Default Rest Engine supports gzip/deflate
- Default Rest Engine adds Accept: application/json by default

### Changed

- Moved box/c functions outside CssBlock so they can be used in Stylesheet companion object
- Better error reporting and logging for missing or wrong fx:id vs fxid() usage

## [1.4.9] - 2016-05-29

### Added

- Convert Iterable<JsonModel> to JsonArray (`Iterable<JsonModel>.toJSON()`)
- Clipboard functions (https://github.com/edvin/tornadofx/issues/110)
- ContextMenu builder
- TreeTableView column builder that takes an observable value creator
- TreeTableView `rowItem` accessor
- TreeTableView `onUserSelect`
- Preferences can be saved and loaded using the prefences function, see https://github.com/edvin/tornadofx/pull/107

## [1.4.8] - 2016-05-20

### Added

- Inline type safe styles
- Easier navigation of View to Node and Node to View (https://github.com/edvin/tornadofx/issues/112)
- Fragments can be declaratively created via `fragment` delegate
- Type Safe CSS URL Handler will be force-installed if the JVM does not pick it up

### Changed

- Upgrade to Kotlin 1.0.2

## [1.4.7] - 2016-05-10

### Added

- Form Builder (https://github.com/edvin/tornadofx/issues/111)

## [1.4.6] - 2016-05-06

### Added

- openModal supports new optional `block` and `owner` parameters
- Spinner builder (https://github.com/edvin/tornadofx/issues/106)
- POJO Binding Support (https://github.com/edvin/tornadofx/issues/104)

### Changed

- App can be started without overriding `primaryView` -> startup parameter `--view-class=package.View`
- addClass, removeClass, toggleClass returns the Node it was applied to (for chaining support)

## [1.4.5] - 2016-04-29

### Changed

- Live Views no longer reloads nested UIComponents twice (https://github.com/edvin/tornadofx/issues/98)
- Added log info message when a View is reloaded
- `openModal` did not configure tornadofx.scene correctly, causing issues with Live Views
- `Node.setId(Styles.someId)` did not set the correct value

### Removed

- SingleViewApp increased framework complexity and had too many caveats so it was removed
- UIComponent.pack/unpack was removed because their function was not needed and not intuitive (https://github.com/edvin/tornadofx/issues/98#issuecomment-215674901)

## [1.4.4] - 2016-04-27

### Added

- Program parameters `--live-stylesheets`, `--live-views`, `--dump-stylesheets` and `--dev-mode` 
- Hot View Reload (https://github.com/edvin/tornadofx/issues/96) 
- `children(nodeList)` builder helper to redirect built children to a specific node list (https://github.com/edvin/tornadofx/issues/95) 
- `buttonbar` builder (https://github.com/edvin/tornadofx/issues/95)
- `ButtonBar.button` builder (https://github.com/edvin/tornadofx/issues/95)
- `togglegroup` builder

## [1.4.3] - 2016-04-23

### Added

- Type Safe CSS Builders (https://github.com/edvin/tornadofx/issues/80) [Docs here](https://github.com/edvin/tornadofx/wiki/Type-Safe-CSS)
- TableColumn/TreeTableColumn `addClass`/`hasClass`/`removeClass`/`toggleClass` functions
- Binding support (https://github.com/edvin/tornadofx/issues/91)
- `FX.registerApplication(app, stage)` function for easy integration with existing apps (https://github.com/edvin/tornadofx/issues/89) [Docs here](https://github.com/edvin/tornadofx/wiki/Integrate-with-existing-JavaFX-Applications)
- `colorpicker` builder (https://github.com/edvin/tornadofx/issues/76)
- `chooseFile` File Chooser (https://github.com/edvin/tornadofx/issues/76)
- `pagination` builder (https://github.com/edvin/tornadofx/issues/76)
- Configurable alert dialog 
- `Node.bindClass` applies an observable style class to a node (https://github.com/edvin/tornadofx/issues/88)
- Toolbar.spacer and ToolBar.separator builders

### Changed

- Fixed dual instantiation of SingleViewApp
- `runAsync` replaces `background` to avoid collisions with `Region.background`. `background` is now deprecated

## [1.4.2] - 2016-04-14

### Added

- External dependency injection support - Guice, Spring++ (https://github.com/edvin/tornadofx/issues/79)
- `SingleViewApp` for small/example applications (https://github.com/edvin/tornadofx/issues/74)
- `SortedFilteredList` for sorting and filtering data in list controls (https://github.com/edvin/tornadofx/issues/62)
- `TableView.makeIndexColumn` (https://github.com/edvin/tornadofx/pull/64)
- `tableview` builder accepts optional item list
- `TableColumn` cell factories: `useComboBox`, `useTextField`, `useChoiceBox`, `useProgressBar`, `useCheckbox` and `useDatePicker` (https://github.com/edvin/tornadofx/issues/67)
- `TableColumn.enableTextWrap` (https://github.com/edvin/tornadofx/pull/65)
- `TableColumn` cell factory that wraps `PropertyValueFactory` for better POJO support (https://github.com/edvin/tornadofx/pull/75)
- `splitpane` builder (https://github.com/edvin/tornadofx/issues/72)
- `anchorpane` builder (https://github.com/edvin/tornadofx/issues/84)
- `accordion` builder (https://github.com/edvin/tornadofx/pull/73)
- `JsonStructure.toPrettyString` (https://github.com/edvin/tornadofx/pull/77)
- `text` builder (https://github.com/edvin/tornadofx/issues/76)
- `textflow` builder (https://github.com/edvin/tornadofx/issues/76)
- `htmleditor` builder (https://github.com/edvin/tornadofx/pull/83)
- `hyperlink` builder (https://github.com/edvin/tornadofx/pull/78)
- `passwordfield` builder (https://github.com/edvin/tornadofx/pull/78)
- `radiobutton` builder (https://github.com/edvin/tornadofx/pull/78)
- `togglebutton` builder (https://github.com/edvin/tornadofx/pull/78)
- `slider` builder (https://github.com/edvin/tornadofx/pull/81)
- `separator` builder (https://github.com/edvin/tornadofx/pull/82)
- `choicebox` builder (https://github.com/edvin/tornadofx/pull/82)

### Changed

- Upgrade to Kotlin 1.0.1-2
- `Node.toggleClass` could potentially add duplicates
- `TableView/TreeTableView.resizeColumnsToFitContent` scans 50 rows by default
- HttpURLEngine correctly sets Content-Type header
- Som builders were not all lowercase (titledPane renamed to titledpane)

## [1.4.1] - 2016-03-28

### Added

- Chart builders (https://github.com/edvin/tornadofx/issues/55) [Examples here](https://github.com/edvin/tornadofx/wiki/Charts)
- Tooltip builder (https://github.com/edvin/tornadofx/issues/58)

## [1.4.0] - 2016-03-26

This version is binary incompatible if you used the REST Client, perform a clean build
 when upgrading.

As `Apache HttpClient` is no longer required, most of the `HttpResponse` extension functions
 has been removed and reimplemented in the `Rest.Response` interface. If you accessed `HttpClient`
 classes directly, you will need to adjust some code. See the [REST Client documentation](https://github.com/edvin/tornadofx/wiki/REST-Client)
 for updated information.
 	
### Added

- Injection support in the `App` class (https://github.com/edvin/tornadofx/issues/54)
- `TableView/TreeTableView.resizeColumnsToFitContent` function (https://github.com/edvin/tornadofx/issues/48)
- `TreeTableView` and `TreeView` builders (https://github.com/edvin/tornadofx/issues/47)
- Easy access to application resources (https://github.com/edvin/tornadofx/issues/44)
- Alternative view location for [`fxml()` delegate](https://github.com/edvin/tornadofx/wiki/Components#ui-built-with-fxml)

### Changed

- Upgrade to Kotlin 1.0.1
- `Apache HttpClient` is now an optional dependency. Rest API uses `HttpURLConnection` by default (https://github.com/edvin/tornadofx/issues/40)

## [1.3.2] - 2016-03-07

### Added

- @FXML delegate (https://github.com/edvin/tornadofx/issues/34)
- i18n Support (https://github.com/edvin/tornadofx/issues/29)
- `TableView.column()` support for `ObservableValue` member fields
- `FX.runAndWait` sync execution helper
- `TableColumn.makeEditable` extension
- `JsonModelAuto` automatically converts from JavaFX Properties to JSON (requires kotlin-reflect)
- Menu/MenuItem builders
- More layout builders
- More constraints for builders
- `ListView` builder
- `ScrollPane` builder

### Changed

- `Fragment` should not be injectable (https://github.com/edvin/tornadofx/issues/31)

### Removed

- `FXTableView` removed, `column` functions are now extensions on `TableView`
- `TableView.addColumn` removed, replaced by the new `column` functions

## [1.3.1] - 2016-02-28

### Added
- Arbitrary properties per `Component` (https://github.com/edvin/tornadofx/issues/23)
- `singleAssign()` property delegates (https://github.com/edvin/tornadofx/issues/17)
- Tests for `singleAssign()`
- BorderPane builder (https://github.com/edvin/tornadofx/pull/16)
- `Node.gridpaneConstraints` extension function (https://github.com/edvin/tornadofx/issues/12)
- `Node.vboxConstraints` extension function
- `Node.hboxConstraints` extension function
- `TableView` builder (https://github.com/edvin/tornadofx/issues/11)
- Async loading of items for datadriven components (https://github.com/edvin/tornadofx/issues/14)
- `task`/`ui` to run async jobs outside of `Component`

### Changed
- Builder for Tab now require the content pane as input parameter to avoid confusion (https://github.com/edvin/tornadofx/issues/8)
- UIComponent#openModal() no longer requests focus for root component - caller can decide instead
- Property delegate now produces non-nullable property types
- `GridPane.row()` no long hogs the GridPane `userData` object to track rowId

## [1.3.0] - 2016-02-19

### Added
- Delegates for JavaFX Properties (https://github.com/edvin/tornadofx/issues/3)

### Changed
- Changed Maven coordinates to `no.tornado:tornadofx`
- Recompiled for Kotlin 1.0

## [1.2.3] - 2016-02-15

### Added
- Property support for builders, i.e `textfield(customer.nameProperty)`
- More builders

### Changed
- Rest client now uses PoolingHttpClientConnectionManager to support multiple threads
- HttpResponse.consume() never throws exception

## [1.2.2] - 2016-02-08
- Recompiled for Kotlin RC<|MERGE_RESOLUTION|>--- conflicted
+++ resolved
@@ -4,11 +4,7 @@
 
 ## [1.5.10-SNAPSHOT]
 
-<<<<<<< HEAD
-- `TableCell.useComboBox` now supports every kind of Property (bug)
-=======
 - Observable padding properties for Region `paddingXXXProperty` (top/right/bottom/left)
->>>>>>> 120acec6
 - Added `proxyprop` helper to create calculated properties
 - DataGrid `maxCellsInRow` property (also CSS styleable as `-fx-max-cells-in-row`)
 - Added `DataGrid.asyncItems` to load items async with more concise syntax
